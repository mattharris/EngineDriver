/*Copyright (C) 2017 M. Steve Todd mstevetodd@gmail.com

This program is free software; you can redistribute it and/or modify
it under the terms of the GNU General Public License as published by
the Free Software Foundation; either version 3 of the License, or
(at your option) any later version.

This program is distributed in the hope that it will be useful,
but WITHOUT ANY WARRANTY; without even the implied warranty of
MERCHANTABILITY or FITNESS FOR A PARTICULAR PURPOSE.  See the
GNU General Public License for more details.

You should have received a copy of the GNU General Public License
along with this program; if not, write to the Free Software
Foundation, Inc., 59 Temple Place, Suite 330, Boston, MA  02111-1307  USA
 */

package jmri.enginedriver;

import android.annotation.SuppressLint;
import android.app.Activity;
import android.app.AlertDialog;
import android.content.Context;
import android.content.DialogInterface;
import android.content.Intent;
import android.content.SharedPreferences;
import android.gesture.GestureOverlayView;
import android.graphics.Typeface;
import android.media.AudioManager;
import android.media.ToneGenerator;
import android.os.Build;
import android.os.Bundle;
import android.os.Handler;
import android.os.Message;
import android.os.SystemClock;
import android.provider.Settings;
import android.util.DisplayMetrics;
import android.util.Log;
import android.util.TypedValue;
import android.view.KeyEvent;
import android.view.Menu;
import android.view.MenuInflater;
import android.view.MenuItem;
import android.view.MotionEvent;
import android.view.SoundEffectConstants;
import android.view.VelocityTracker;
import android.view.View;
import android.view.ViewGroup;
import android.view.WindowManager;
import android.webkit.CookieSyncManager;
import android.webkit.WebSettings;
import android.webkit.WebView;
import android.webkit.WebViewClient;
import android.widget.Button;
import android.widget.LinearLayout;
import android.widget.SeekBar;
import android.widget.TextView;
import android.widget.Toast;

import java.lang.reflect.Method;
import java.util.ArrayList;
import java.util.LinkedHashMap;

import jmri.enginedriver.logviewer.ui.LogViewerActivity;

import static android.view.KeyEvent.ACTION_DOWN;
import static android.view.KeyEvent.ACTION_UP;
import static android.view.KeyEvent.KEYCODE_A;
import static android.view.KeyEvent.KEYCODE_BACK;
import static android.view.KeyEvent.KEYCODE_D;
import static android.view.KeyEvent.KEYCODE_F;
import static android.view.KeyEvent.KEYCODE_N;
import static android.view.KeyEvent.KEYCODE_R;
import static android.view.KeyEvent.KEYCODE_T;
import static android.view.KeyEvent.KEYCODE_V;
import static android.view.KeyEvent.KEYCODE_VOLUME_DOWN;
import static android.view.KeyEvent.KEYCODE_VOLUME_UP;
import static android.view.KeyEvent.KEYCODE_W;
import static android.view.KeyEvent.KEYCODE_X;

// for changing the screen brightness

// used for supporting Keyboard and Gamepad input;

public class throttle extends Activity implements android.gesture.GestureOverlayView.OnGestureListener {

    private threaded_application mainapp; // hold pointer to mainapp
    private SharedPreferences prefs;

    // activity codes
    public static final int ACTIVITY_PREFS = 0;
    public static final int ACTIVITY_SELECT_LOCO = 1;
    public static final int ACTIVITY_CONSIST = 2;
    public static final int ACTIVITY_CONSIST_LIGHTS = 3;

    private static final int GONE = 8;
    private static final int VISIBLE = 0;
    private static final int throttleMargin = 8; // margin between the throttles in dp
    private static final int titleBar = 45; // estimate of lost screen height in dp

    // speed scale factors
    public static final int MAX_SPEED_VAL_WIT = 126;    // wit message maximum speed value, max speed slider value
    public static final int SPEED_STEP_CODE_14 = 8;     // wit speed step codes
    public static final int SPEED_STEP_CODE_27 = 4;
    public static final int SPEED_STEP_CODE_28 = 2;
    public static final int SPEED_STEP_CODE_128 = 1;
    public static final int SPEED_STEP_AUTO_MODE = -1;  // speed step pref value when set to AUTO mode
    private static int maxSpeedStepT = 100;             // decoder max speed steps
    private static int maxSpeedStepG = 100;
    private static int maxSpeedStepS = 100;
    private static int max_throttle_change;          // maximum allowable change of the sliders
    private static int speedStepPref = 100;
    private static double displayUnitScaleT;            // display units per slider count
    private static double displayUnitScaleG;
    private static double displayUnitScaleS;

    private static String VOLUME_INDICATOR = "v";
    private static String[] GAMEPAD_INDICATOR = {"1", "2", "3"};

    private SeekBar sbT; // seekbars
    private SeekBar sbS;
    private SeekBar sbG;
    private ViewGroup fbT; // function button tables
    private ViewGroup fbS;
    private ViewGroup fbG;
    private Button bFwdT; // buttons
    private Button bStopT;
    private Button bRevT;
    private Button bSelT;
    private Button bRSpdT;
    private Button bLSpdT;
    private Button bFwdG;
    private Button bStopG;
    private Button bRevG;
    private Button bSelG;
    private Button bRSpdG;
    private Button bLSpdG;
    private Button bFwdS;
    private Button bStopS;
    private Button bRevS;
    private Button bSelS;
    private Button bRSpdS;
    private Button bLSpdS;
    private TextView tvSpdLabT; // labels
    private TextView tvSpdValT;
    private TextView tvSpdLabG;
    private TextView tvSpdValG;
    private TextView tvSpdLabS;
    private TextView tvSpdValS;

    private TextView tvVolT; // volume indicators
    private TextView tvVolS;
    private TextView tvVolG;

    private LinearLayout llT; // throttles
    private LinearLayout llS;
    private LinearLayout llG;
    private LinearLayout llTSetSpd;
    private LinearLayout llSSetSpd;
    private LinearLayout llGSetSpd;
    // SPDHT for Speed Id and Direction Button Heights
    private LinearLayout llTLocoId;
    private LinearLayout llSLocoId;
    private LinearLayout llGLocoId;
    private LinearLayout llTLocoDir;
    private LinearLayout llSLocoDir;
    private LinearLayout llGLocoDir;
    // SPDHT
    private View vThrotScr;
    private View vThrotScrWrap;

    private boolean stealPromptActive = false; //true while steal dialog is open
    private boolean navigatingAway = false; // true if another activity was selected (false in onPause if going into background)
    private char whichVolume = 'T';

    // screen coordinates for throttle sliders, so we can ignore swipe on them
    private int T_top;
    private int T_bottom;
    private int S_top;
    private int S_bottom;
    private int G_top;
    private int G_bottom;

    // these are used for gesture tracking
    private float gestureStartX = 0;
    private float gestureStartY = 0;
    private boolean gestureFailed = false; // gesture didn't meet velocity or distance requirement
    private boolean gestureInProgress = false; // gesture is in progress
    private long gestureLastCheckTime; // time in milliseconds that velocity was last checked
    private static final long gestureCheckRate = 200; // rate in milliseconds to check velocity
    private VelocityTracker mVelocityTracker;

    // function number-to-button maps
    private LinkedHashMap<Integer, Button> functionMapT;
    private LinkedHashMap<Integer, Button> functionMapS;
    private LinkedHashMap<Integer, Button> functionMapG;

    // current direction
    private int dirT = 1;   // requested direction for each throttle (single or multiple engines)
    private int dirS = 1;
    private int dirG = 1;

    private static final String noUrl = "file:///android_asset/blank_page.html";
    private static final float initialScale = 1.5f;
    private WebView webView = null;
    private String webViewLocation;
    private static float scale = initialScale;      // used to restore throttle web zoom level (after rotation)
    private static boolean clearHistory = false;    // flags webViewClient to clear history when page load finishes
    private static String firstUrl = null;          // desired first url when clearing history
    private static String currentUrl = null;
    private String currentTime = "";
    private Menu TMenu;
    static int REP_DELAY = 25;
    static int BUTTON_SPEED_STEP = 4;

    private String speedButtonLeftText;
    private String speedButtonRightText;
    private String speedButtonUpText;
    private String speedButtonDownText;

    private Handler repeatUpdateHandler = new Handler();
    private boolean mAutoIncrement = false;
    private boolean mAutoDecrement = false;

    private static final int changeDelay = 1000;
    private ChangeDelay changeTimerT;
    private ChangeDelay changeTimerG;
    private ChangeDelay changeTimerS;

    private boolean selectLocoRendered = false; // this will be true once set_labels() runs following rendering of the loco select textViews

    // used in the gesture for entering and exiting immersive mode
    private boolean immersiveModeIsOn;

    //used in the gesture for temporarily showing the Web View
    private boolean webViewIsOn = false;
    private String prefSwipeUpOption;
    private String keepWebViewLocation = "none";
    // use for locking the screen on swipe up
    private boolean isScreenLocked = false;
    private boolean screenDimmed = false;
    private int screenBrightnessDim;

    //private int screenBrightnessBright;
    private int screenBrightnessOriginal;

    // used to hold the direction change preferences
    boolean dirChangeWhileMoving;
    boolean stopOnDirectionChange;
    boolean locoSelectWhileMoving;

    // used for the GamePad Support
    private static final int DIRECTION_FORWARD = 1;
    private static final int DIRECTION_REVERSE = 0;
    // default to the iOS iCade mappings
    private String whichGamePadMode = "None";
    private String prefThrottleGameStartButton;
    //                              none     NextThr  Speed+    Speed-      Fwd         Rev         EStop       F2      F1          F0          Stop
    private int[] gamePadKeys =     {0,        0,   KEYCODE_W, KEYCODE_X,   KEYCODE_A, KEYCODE_D, KEYCODE_V, KEYCODE_T, KEYCODE_N, KEYCODE_R, KEYCODE_F};
    private int[] gamePadKeys_Up =  {0,        0,   KEYCODE_W,  KEYCODE_X, KEYCODE_A, KEYCODE_D, KEYCODE_V, KEYCODE_T, KEYCODE_N, KEYCODE_R, KEYCODE_F};

    private ToneGenerator tg;
    private Handler gamepadRepeatUpdateHandler = new Handler();
    private boolean mGamepadAutoIncrement = false;
    private boolean mGamepadAutoDecrement = false;

    private int[] gamePadIds = {0,0,0};
    private String[] gamePadThrottleAssignment = {"","",""};
    private boolean prefGamePadMultipleDevices = false;
    private boolean usingMultiplePads = false;
    private int gamepadCount = 0;
    // preference to chnage the consist's on long clicks
    boolean prefConsistLightsLongClick;

    //Throttle Array
    private final char[] allThrottleLetters = {'T', 'S', 'G'};

    // For speed slider speed buttons.
    private class RptUpdater implements Runnable {
        char whichThrottle;

        private RptUpdater(char WhichThrottle) {
            whichThrottle = WhichThrottle;

            try {
                REP_DELAY = Integer.parseInt(prefs.getString("speed_arrows_throttle_repeat_delay", "100"));
            } catch (NumberFormatException ex) {
                REP_DELAY = 100;
            }
        }

        @Override
        public void run() {
            if (mAutoIncrement) {
                incrementSpeed(whichThrottle);
                repeatUpdateHandler.postDelayed(new RptUpdater(whichThrottle), REP_DELAY);
            } else if (mGamepadAutoDecrement) {
                decrementSpeed(whichThrottle);
                repeatUpdateHandler.postDelayed(new RptUpdater(whichThrottle), REP_DELAY);
            }
        }
    }

    // Handle messages from the communication thread TO this thread (responses from withrottle)
    @SuppressLint("HandlerLeak")
    private class throttle_handler extends Handler {

        @Override
        public void handleMessage(Message msg) {
            String response_str = msg.obj.toString();
            switch (msg.what) {
                case message_type.RESPONSE: { // handle messages from WiThrottle server
                    if (response_str.length() < 2)
                        return;  //bail if too short, to avoid crash
                    char com1 = response_str.charAt(0);
                    char whichThrottle = response_str.charAt(1);

                    switch (com1) {
                        // various MultiThrottle messages
                        case 'M':
                            char com2 = response_str.charAt(2);
                            String[] ls = threaded_application.splitByString(response_str, "<;>");
                            String addr;
                            try {
                                addr = ls[0].substring(3);
                            } catch (Exception e) {
                                addr = "";
                            }
                            if (whichThrottle == 'T' || whichThrottle == 'S' || whichThrottle == 'G') {
                                if (com2 == '+' || com2 == 'L') { // if loco added or function labels updated
                                    if (com2 == ('+')) {
                                        // set_default_function_labels();
                                        enable_disable_buttons(whichThrottle); // direction and slider: pass whichthrottle
                                    }
                                    // loop through all function buttons and set label and dcc functions (based on settings) or hide if no label
                                    set_function_labels_and_listeners_for_view(whichThrottle);
                                    if (whichThrottle == 'T') {
                                        enable_disable_buttons_for_view(fbT, true);
                                    } else if (whichThrottle == 'G') {
                                        enable_disable_buttons_for_view(fbG, true);
                                    } else {
                                        enable_disable_buttons_for_view(fbS, true);
                                    }
                                    set_labels();
                                } else if (com2 == '-') { // if loco removed
                                    if (whichThrottle == 'T') {
                                        removeLoco('T');
                                    } else if (whichThrottle == 'G') {
                                        removeLoco('G');
                                    } else {
                                        removeLoco('S');
                                    }
                                } else if (com2 == 'A') { // e.g. MTAL2608<;>R1
                                    char com3 = ' ';
                                    if (ls.length >= 2) { //make sure there's a value to parse
                                        com3 = ls[1].charAt(0);
                                    }
                                    if (com3 == 'R') { //MTAL5511<;>R0
                                        int dir;
                                        try {
                                            dir = Integer.valueOf(ls[1].substring(1, 2));
                                        } catch (Exception e) {
                                            dir = 1;
                                        }

                                        Consist con;
                                        int curDir;
                                        if (whichThrottle == 'T') {
                                            con = mainapp.consistT;
                                            curDir = dirT;
                                        } else if (whichThrottle == 'G') {
                                            con = mainapp.consistG;
                                            curDir = dirG;
                                        } else {
                                            con = mainapp.consistS;
                                            curDir = dirS;
                                        }

                                        if (addr.equals(con.getLeadAddr())) {
                                            if (dir != curDir) { // lead/consist direction changed from outside of ED
                                                showDirectionRequest(whichThrottle, dir);       // update requested direction indication
                                                setEngineDirection(whichThrottle, dir, true);   // update rest of consist to match new direction
                                            }
                                        } else {
                                            int locoDir = curDir;               // calc correct direction for this (non-lead) loco
                                            try {
                                                if (con.isReverseOfLead(addr))
                                                    locoDir ^= 1;
                                                if (locoDir != dir) {// if loco has wrong direction then correct it
                                                    mainapp.sendMsg(mainapp.comm_msg_handler, message_type.DIRECTION, addr, whichThrottle, locoDir);
                                                }
                                            } catch (Exception e) {     // isReverseOfLead returns null if addr is not in con
                                                // - should not happen unless WiT is reporting on engine user just dropped from ED consist?
                                                Log.d("Engine_Driver", "throttle " + whichThrottle + " loco " + addr + " direction reported by WiT but engine is not assigned");
                                            }
                                        }
                                    } else if (com3 == 'V') {
                                        try {
                                            int speed = Integer.parseInt(ls[1].substring(1));
                                            speedUpdateWiT(whichThrottle, speed); // update speed slider and indicator
                                        } catch (Exception ignored) {
                                        }
                                    } else if (com3 == 'F') {
                                        try {
                                            int function = Integer.valueOf(ls[1].substring(2));
                                            set_function_state(whichThrottle, function);
                                        } catch (Exception ignored) {
                                        }
                                    } else if (com3 == 's') {
                                        try {
                                            int speedStepCode = Integer.valueOf(ls[1].substring(1));
                                            setSpeedStepsFromWiT(whichThrottle, speedStepCode);
                                        } catch (Exception ignored) {
                                        }
                                    }
                                }
                            }
                            break;

                        case 'T':
                        case 'S':
                        case 'G':
                            enable_disable_buttons(com1); // pass whichthrottle
                            set_labels();
                            break;

                        case 'R':
                            if (whichThrottle == 'F' || whichThrottle == 'S' || whichThrottle == 'G') { // roster function labels - legacy
                                if (whichThrottle == 'F') { // used to use 'F' instead of 'T'
                                    whichThrottle = 'T';
                                }
                                set_function_labels_and_listeners_for_view(whichThrottle);
                                if (whichThrottle == 'T') {
                                    enable_disable_buttons_for_view(fbT, true);
                                } else if (whichThrottle == 'G') {
                                    enable_disable_buttons_for_view(fbG, true);
                                } else {
                                    enable_disable_buttons_for_view(fbS, true);
                                }
                                set_labels();

                            } else {
                                try {
                                    String scom2 = response_str.substring(1, 6);
                                    if (scom2.equals("PF}|{")) {
                                        whichThrottle = response_str.charAt(6);
                                        set_all_function_states(whichThrottle);
                                    }
                                } catch (IndexOutOfBoundsException ignored) {
                                }
                            }
                            break;
                        case 'P': // panel info
                            if (whichThrottle == 'W') { // PW - web server port info
                                initWeb();
                                set_labels();
                            }
                            if (whichThrottle == 'P') { // PP - power state change
                                set_labels();
                            }
                            break;
                    } // end of switch

                    if (!selectLocoRendered) // call set_labels if the select loco textViews had not rendered the last time it was called
                        set_labels();
                }
                break;
                case message_type.ROSTER_UPDATE:
                    set_labels();               // refresh function labels when any roster response is received
                    break;
                case message_type.WIT_CON_RETRY:
                    witRetry(response_str);
                    break;
                case message_type.WIT_CON_RECONNECT:
                    break;
                case message_type.CURRENT_TIME:
                    currentTime = response_str;
                    setTitle();
                    break;
                case message_type.DISCONNECT:
                case message_type.SHUTDOWN:
                    disconnect();
                    break;
                case message_type.WEBVIEW_LOC:      // webview location changed
                    // set new location
                    webViewLocation = prefs
                            .getString("WebViewLocation", getApplicationContext().getResources().getString(R.string.prefWebViewLocationDefaultValue));
                    keepWebViewLocation = webViewLocation;
                    webViewIsOn = false;
                    reloadWeb();
                    break;
                case message_type.INITIAL_WEBPAGE:
                    initWeb();
                    break;
                case message_type.REQ_STEAL:
                    String addr = msg.obj.toString();
                    char whichThrottle = (char) msg.arg1;
                    promptForSteal(addr, whichThrottle);
                    break;
            }
        }
    }

    // Change the screen brightness
    public void setScreenBrightness(int brightnessValue){
        Context mContext;
        mContext = getApplicationContext();

        /*
            public abstract ContentResolver getContentResolver ()
                Return a ContentResolver instance for your application's package.
        */
        /*
            Settings
                The Settings provider contains global system-level device preferences.

            Settings.System
                System settings, containing miscellaneous system preferences. This table holds
                simple name/value pairs. There are convenience functions for accessing
                individual settings entries.
        */
        /*
            public static final String SCREEN_BRIGHTNESS
                The screen backlight brightness between 0 and 255.
                Constant Value: "screen_brightness"
        */
        /*
            public static boolean putInt (ContentResolver cr, String name, int value)
                Convenience function for updating a single settings value as an integer. This will
                either create a new entry in the table if the given name does not exist, or modify
                the value of the existing row with that name. Note that internally setting values
                are always stored as strings, so this function converts the given value to a
                string before storing it.

            Parameters
                cr : The ContentResolver to access.
                name : The name of the setting to modify.
                value : The new value for the setting.
            Returns
                true : if the value was set, false on database errors
        */

        // Make sure brightness value between 0 to 255
        if(brightnessValue >= 0 && brightnessValue <= 255){
            Settings.System.putInt( mContext.getContentResolver(), Settings.System.SCREEN_BRIGHTNESS, brightnessValue );
        }
    }

    // Get the screen current brightness
    protected int getScreenBrightness(){
        Context mContext;
        mContext = getApplicationContext();

        /*
            public static int getInt (ContentResolver cr, String name, int def)
                Convenience function for retrieving a single system settings value as an integer.
                Note that internally setting values are always stored as strings; this function
                converts the string to an integer for you. The default value will be returned
                if the setting is not defined or not an integer.

            Parameters
                cr : The ContentResolver to access.
                name : The name of the setting to retrieve.
                def : Value to return if the setting is not defined.
            Returns
                The setting's current value, or 'def' if it is not defined or not a valid integer.
        */
        int brightnessValue = Settings.System.getInt(
                mContext.getContentResolver(),
                Settings.System.SCREEN_BRIGHTNESS,
                0
        );
        return brightnessValue;
    }


    private void setImmersiveModeOn(View webView) {
        boolean tvim = prefs.getBoolean("prefThrottleViewImmersiveMode", getResources().getBoolean(R.bool.prefThrottleViewImmersiveModeDefaultValue));
        immersiveModeIsOn = false;

        if (tvim) {   // if the preference is set use Immersive mode
            if (Build.VERSION.SDK_INT > Build.VERSION_CODES.JELLY_BEAN_MR2) {
                immersiveModeIsOn = true;
                webView.setSystemUiVisibility(
                        View.SYSTEM_UI_FLAG_LAYOUT_STABLE
                                | View.SYSTEM_UI_FLAG_LAYOUT_HIDE_NAVIGATION
                                | View.SYSTEM_UI_FLAG_LAYOUT_FULLSCREEN
                                | View.SYSTEM_UI_FLAG_HIDE_NAVIGATION
                                | View.SYSTEM_UI_FLAG_FULLSCREEN
                                | View.SYSTEM_UI_FLAG_IMMERSIVE_STICKY
                );
            }
        }
    }

    private void setImmersiveModeOff(View webView) {
        boolean tvim = prefs.getBoolean("prefThrottleViewImmersiveMode", getResources().getBoolean(R.bool.prefThrottleViewImmersiveModeDefaultValue));
        immersiveModeIsOn = false;

        if (tvim) {   // if the preference is set use Immersive mode
            if (Build.VERSION.SDK_INT > Build.VERSION_CODES.JELLY_BEAN_MR2) {
                webView.setSystemUiVisibility(
                        View.SYSTEM_UI_FLAG_VISIBLE);
            }
            webView.invalidate();
        }
    }

    private void reloadWeb() {
        webView.stopLoading();
        load_webview(); // reload
    }

    private void initWeb() {
        // reload from the initial webpage
        currentUrl = null;
        reloadWeb();
    }

    private void witRetry(String s) {
        if (this.hasWindowFocus()) {
            webView.stopLoading();
            Intent in = new Intent().setClass(this, reconnect_status.class);
            in.putExtra("status", s);
            navigatingAway = true;
            startActivity(in);
            connection_activity.overridePendingTransition(this, R.anim.fade_in, R.anim.fade_out);
        }
    }

    private void removeLoco(char whichThrottle) {
        disable_buttons(whichThrottle);         // direction and slider
        set_function_labels_and_listeners_for_view(whichThrottle);
        set_labels();
    }

    // process WiT speed report
    // update speed slider if didn't just send a speed update to WiT
    void speedUpdateWiT(char whichThrottle, int speed) {
        if (speed < 0)
            speed = 0;
        if (whichThrottle == 'T') {
            if (!changeTimerT.delayInProg) {
                sbT.setProgress(speed);
            }
        } else if (whichThrottle == 'G') {
            if (!changeTimerG.delayInProg) {
                sbG.setProgress(speed);
            }
        } else {
            if (!changeTimerS.delayInProg) {
                sbS.setProgress(speed);
            }
        }
    }

    SeekBar getThrottleSlider(char whichThrottle) {
        SeekBar throttle_slider;
        if (whichThrottle == 'T') {
            throttle_slider = sbT;
        } else if (whichThrottle == 'G') {
            throttle_slider = sbG;
        } else {
            throttle_slider = sbS;
        }
        return throttle_slider;
    }

    double getDisplayUnitScale(char whichThrottle) {
        double displayUnitScale;
        if (whichThrottle == 'T') {
            displayUnitScale = displayUnitScaleT;
        } else if (whichThrottle == 'G') {
            displayUnitScale = displayUnitScaleG;
        } else {
            displayUnitScale = displayUnitScaleS;
        }
        return displayUnitScale;
    }

    // set speed slider to absolute value on all throttles
    void speedUpdate(int speed) {
        for (char throttleLetter : allThrottleLetters) {
            speedUpdate(throttleLetter, speed);
        }
    }

    // set speed slider to absolute value on one throttle
    void speedUpdate(char whichThrottle, int speed) {
        if (speed < 0)
            speed = 0;
        getThrottleSlider(whichThrottle).setProgress(speed);
    }

    // get the current speed of the throttle
    int getSpeed(char whichThrottle) {
        return getThrottleSlider(whichThrottle).getProgress();
    }

    int getMaxSpeed(char whichThrottle) {
        return getThrottleSlider(whichThrottle).getMax();
    }

    int getMinSpeed(char whichThrottle) {
        return 0;
    }

    // returns true if throttle is set for the maximum speed
    boolean atMaxSpeed(char whichThrottle) {
        return (getSpeed(whichThrottle) >= getMaxSpeed(whichThrottle));
    }

    // returns true if throttle is set for the minimum speed
    boolean atMinSpeed(char whichThrottle) {
        return (getSpeed(whichThrottle) <= getMinSpeed(whichThrottle));
    }

    // change speed slider by scaled display unit value
    int speedChange(char whichThrottle, int change) {
        SeekBar throttle_slider = getThrottleSlider(whichThrottle);
        double displayUnitScale = getDisplayUnitScale(whichThrottle);
        int lastSpeed = throttle_slider.getProgress();
        int lastScaleSpeed = (int) Math.round(lastSpeed * displayUnitScale);
        int speed = (int) Math.round(lastSpeed + (change / displayUnitScale));
        int scaleSpeed = (int) Math.round(speed * displayUnitScale);
        if (lastScaleSpeed == scaleSpeed) {
            speed += Math.signum(change);
        }
        if (speed < 0)  //insure speed is inside bounds
            speed = 0;
        if (speed > MAX_SPEED_VAL_WIT)
            speed = MAX_SPEED_VAL_WIT;
        throttle_slider.setProgress(speed);
        return speed;
    }

    public void decrementSpeed(char whichThrottle) {
        speedChangeAndNotify(whichThrottle, -BUTTON_SPEED_STEP);
    }

    public void incrementSpeed(char whichThrottle) {
        speedChangeAndNotify(whichThrottle, BUTTON_SPEED_STEP);
    }

    // set speed slider and notify server for all throttles
    void speedUpdateAndNotify(int speed) {
        for (char throttleLetter : allThrottleLetters) {
            speedUpdateAndNotify(throttleLetter, speed);
        }
    }

    // set speed slider and notify server for one throttle
    void speedUpdateAndNotify(char whichThrottle, int speed) {
        speedUpdate(whichThrottle, speed);
        sendSpeedMsg(whichThrottle, speed);
    }

    // change speed slider by scaled value and notify server
    public void speedChangeAndNotify(char whichThrottle, int change) {
        int speed = speedChange(whichThrottle, change);
        sendSpeedMsg(whichThrottle, speed);
    }

    // set the displayed numeric speed value
    private void setDisplayedSpeed(char whichThrottle, int speed) {
        TextView speed_label;
        Consist con;
        double speedScale = getDisplayUnitScale(whichThrottle);
        if (whichThrottle == 'T') {
            speed_label = tvSpdValT;
            con = mainapp.consistT;
        } else if (whichThrottle == 'G') {
            speed_label = tvSpdValG;
            con = mainapp.consistG;
        } else {
            speed_label = tvSpdValS;
            con = mainapp.consistS;
        }
        if (speed < 0) {
            Toast.makeText(getApplicationContext(), "Alert: Engine " + con.toString() + " is set to ESTOP", Toast.LENGTH_LONG).show();
            speed = 0;
        }
        int scaleSpeed = (int) Math.round(speed * speedScale);
        speed_label.setText(Integer.toString(scaleSpeed));
    }

    //adjust maxspeedsteps from code passed from JMRI, but only if set to Auto, else do not change
    private void setSpeedStepsFromWiT(char whichThrottle, int speedStepCode) {
        int maxSpeedStep = 100;
        switch (speedStepCode) {
            case SPEED_STEP_CODE_128:
                maxSpeedStep = 126;
                break;
            case SPEED_STEP_CODE_27:
                maxSpeedStep = 27;
                break;
            case SPEED_STEP_CODE_14:
                maxSpeedStep = 14;
                break;
            case SPEED_STEP_CODE_28:
                maxSpeedStep = 28;
                break;
        }
        if (whichThrottle == 'T') {
            maxSpeedStepT = maxSpeedStep;
        } else if (whichThrottle == 'G') {
            maxSpeedStepG = maxSpeedStep;
        } else {
            maxSpeedStepS = maxSpeedStep;
        }
        setDisplayUnitScale(whichThrottle);
    }

    //get max speedstep based on Preferences 
    //unless pref is set to AUTO in which case just return the input value
    private int getSpeedSteps(int maxStep) {
        if (speedStepPref != SPEED_STEP_AUTO_MODE) {
            maxStep = speedStepPref;
        }
        return maxStep;
    }

    private void setDisplayUnitScale(char whichThrottle) {
        int maxStep;
        if (whichThrottle == 'T') {
            maxStep = getSpeedSteps(maxSpeedStepT);
            displayUnitScaleT = calcDisplayUnitScale(maxStep);
            tvSpdLabT.setText(calcDisplayUnitLabel(maxStep));
        } else if (whichThrottle == 'G') {
            maxStep = getSpeedSteps(maxSpeedStepG);
            displayUnitScaleG = calcDisplayUnitScale(maxStep);
            tvSpdLabG.setText(calcDisplayUnitLabel(maxStep));
        } else {
            maxStep = getSpeedSteps(maxSpeedStepS);
            displayUnitScaleS = calcDisplayUnitScale(maxStep);
            tvSpdLabS.setText(calcDisplayUnitLabel(maxStep));
        }
    }

    private double calcDisplayUnitScale(int maxSpeedStep) {
        return maxSpeedStep / (double) MAX_SPEED_VAL_WIT;
    }

    private String calcDisplayUnitLabel(int maxSpeedStep) {
        if (maxSpeedStep == 100) {
            return getApplicationContext().getResources().getString(R.string.label_percent);
        } else {
            return String.valueOf(maxSpeedStep);
        }
    }


    // set the direction for all engines on the throttle
    // if skipLead is true, the direction is not set for the lead engine
    void setEngineDirection(char whichThrottle, int direction, boolean skipLead) {
        Consist con;
        if (whichThrottle == 'T') {
            con = mainapp.consistT;
            dirT = direction;
        }
        else if (whichThrottle == 'G') {
            con = mainapp.consistG;
            dirG = direction;
        }
        else {
            con = mainapp.consistS;
            dirS = direction;
        }
        String leadAddr = con.getLeadAddr();
        for (String addr : con.getList()) { // loop through each engine in consist
            if (!skipLead || (addr != null && !addr.equals(leadAddr))) {
                int locoDir = direction;
                try {
                    if (con.isReverseOfLead(addr)) // if engine faces opposite of lead loco
                        locoDir ^= 1; // then reverse the commanded direction
                    mainapp.sendMsg(mainapp.comm_msg_handler, message_type.DIRECTION, addr, whichThrottle, locoDir);
                } catch (Exception e) { // isReverseOfLead returns null if addr is not in con - should never happen since we are walking through consist list
                    Log.d("Engine_Driver", "throttle " + whichThrottle + " direction change for unselected loco " + addr);
                }
            }
        }
    }

    // get the consist for the specified throttle
    private Consist getConsist(char whichThrottle) {
        Consist con;
        if (whichThrottle == 'T')
            con = mainapp.consistT;
        else if (whichThrottle == 'G')
            con = mainapp.consistG;
        else
            con = mainapp.consistS;
        return con;
    }

    // get the indicated direction from the button pressed state
    private int getDirection(char whichThrottle) {
        if (whichThrottle == 'T') {
            return dirT;
        } else if (whichThrottle == 'G') {
            return dirG;
        } else {
            return dirS;
        }
    }

    // update the direction indicators
    void showDirectionIndications() {
        showDirectionIndication('T', dirT);
        showDirectionIndication('S', dirS);
        showDirectionIndication('G', dirG);
    }

    // indicate direction using the button pressed state
    void showDirectionIndication(char whichThrottle, int direction) {
        Button bFwd;
        Button bRev;
        if (whichThrottle == 'T') {
            bFwd = bFwdT;
            bRev = bRevT;
        } else if (whichThrottle == 'G') {
            bFwd = bFwdG;
            bRev = bRevG;
        } else {
            bFwd = bFwdS;
            bRev = bRevS;
        }

        if (direction == 0) {
            bFwd.setPressed(false);
            bRev.setPressed(true);
        } else {
            bFwd.setPressed(true);
            bRev.setPressed(false);
        }
//        bFwd.invalidate(); //button wasn't changing at times
//        bRev.invalidate();
    }

    // indicate requested direction using the button typeface
    void showDirectionRequest(char whichThrottle, int direction) {
        Button bFwd;
        Button bRev;
        if (whichThrottle == 'T') {
            bFwd = bFwdT;
            bRev = bRevT;
            dirT = direction;
        } else if (whichThrottle == 'G') {
            bFwd = bFwdG;
            bRev = bRevG;
            dirG = direction;
        } else {
            bFwd = bFwdS;
            bRev = bRevS;
            dirS = direction;
        }

        if (direction == 0) {
            bFwd.setTypeface(null, Typeface.NORMAL);
            bRev.setTypeface(null, Typeface.ITALIC);
        } else {
            bFwd.setTypeface(null, Typeface.ITALIC);
            bRev.setTypeface(null, Typeface.NORMAL);
        }

        /*
         * this code gathers direction feedback for the direction indication
         * 
         * if (mainapp.withrottle_version < 2.0) { // no feedback avail so just
         * let indication follow request showDirectionIndication(whichThrottle,
         * direction); } else { //get confirmation of direction changes
         * mainapp.sendMsgDelay(mainapp.comm_msg_handler, 100,
         * message_type.REQ_DIRECTION, "", (int) whichThrottle, 0); }
         * 
         * due to response lags, for now just track the setting: //******
         */
        showDirectionIndication(whichThrottle, direction);
    }

    //
    // processes a direction change if allowed by related preferences and current speed
    // returns true if throttle direction matches the requested direction
    private boolean changeDirectionIfAllowed(char whichThrottle, int direction) {
        if ((getDirection(whichThrottle) != direction) && isChangeDirectionAllowed(whichThrottle)) {
            // set speed to zero on direction change while moving if the preference is set
            if (stopOnDirectionChange && (getSpeed(whichThrottle) != 0)) {
                speedUpdateAndNotify(whichThrottle, 0);
            }

            showDirectionRequest(whichThrottle, direction);        // update requested direction indication
            setEngineDirection(whichThrottle, direction, false);   // update direction for each engine on this throttle
        }
        return (getDirection(whichThrottle) == direction);
    }

    private boolean isChangeDirectionAllowed(char whichThrottle) {
        // check whether direction change is permitted
        boolean isAllowed = false;
        if (getConsist(whichThrottle).isActive()) {
            if(stopOnDirectionChange || dirChangeWhileMoving || (getSpeed(whichThrottle) == 0))
                isAllowed = true;
        }
        return isAllowed;
    }

    void set_stop_button(char whichThrottle, boolean pressed) {
        Button bStop;
        if (whichThrottle == 'T') {
            bStop = bStopT;
        } else if (whichThrottle == 'G') {
            bStop = bStopG;
        } else {
            bStop = bStopS;
        }
        if (pressed) {
            bStop.setPressed(true);
            bStop.setTypeface(null, Typeface.ITALIC);
        } else {
            bStop.setPressed(false);
            bStop.setTypeface(null, Typeface.NORMAL);
        }
    }

    private boolean isSelectLocoAllowed(char whichThrottle) {
        // check whether loco change is permitted
        boolean isAllowed = false;
        if (!getConsist(whichThrottle).isActive() || locoSelectWhileMoving || (getSpeed(whichThrottle) == 0)) {
            isAllowed = true;
        }
        return isAllowed;
    }

    void start_select_loco_activity(char whichThrottle) {
        // give feedback that select button was pressed
        if (whichThrottle == 'T') {
            bSelT.setPressed(true);
        } else if (whichThrottle == 'G') {
            bSelG.setPressed(true);
        } else {
            bSelS.setPressed(true);
        }
        try {
            Intent select_loco = new Intent().setClass(this, select_loco.class);
            select_loco.putExtra("sWhichThrottle", Character.toString(whichThrottle));  // pass whichThrottle as an extra to activity
            navigatingAway = true;
            startActivityForResult(select_loco, ACTIVITY_SELECT_LOCO);
            connection_activity.overridePendingTransition(this, R.anim.fade_in, R.anim.fade_out);
        } catch (Exception ex) {
            Log.d("Engine_Driver", ex.getMessage());
        }
    }

    // Edit the Consist Lights
    void start_consist_lights_edit(char whichThrottle) {
        if (prefConsistLightsLongClick) {  // only allow the editing in the consist lights if the preference is set
            try {
                Intent consistLightsEdit = new Intent().setClass(this, ConsistLightsEdit.class);
                consistLightsEdit.putExtra("whichThrottle", whichThrottle);
                navigatingAway = true;
                startActivityForResult(consistLightsEdit, throttle.ACTIVITY_CONSIST_LIGHTS);
                connection_activity.overridePendingTransition(this, R.anim.fade_in, R.anim.fade_out);
            } catch (Exception ex) {
                Log.d("Engine_Driver", ex.getMessage());
            }
        }
    }

    void disable_buttons(char whichThrottle) {
        enable_disable_buttons(whichThrottle, true);
    }

    void enable_disable_buttons(char whichThrottle) {
        enable_disable_buttons(whichThrottle, false);
    }

    void applySpeedRelatedOptions() {
        for (char throttleLetter : allThrottleLetters) {
            applySpeedRelatedOptions(throttleLetter);}  // repeat for all three throttles
    }

    void applySpeedRelatedOptions(char whichThrottle) {
        // default to throttle 'T'
        Button bFwd = bFwdT;
        Button bRev = bRevT;
        Button bSel = bSelT;
        boolean tIsEnabled = llT.isEnabled();
        int dir = dirT;
        switch (whichThrottle) {
            case 'S':
                bFwd = bFwdS;
                bRev = bRevS;
                bSel = bSelS;
                tIsEnabled = llS.isEnabled();
                dir = dirS;
                break;
            case 'G':
                bFwd = bFwdG;
                bRev = bRevG;
                bSel = bSelG;
                tIsEnabled = llG.isEnabled();
                dir = dirG;
        }

        if (getConsist(whichThrottle).isActive()) {
            boolean dirChangeAllowed = tIsEnabled && isChangeDirectionAllowed(whichThrottle);
            boolean locoChangeAllowed = tIsEnabled && isSelectLocoAllowed(whichThrottle);
            if (dirChangeAllowed) {
                    bFwd.setEnabled(true);
                    bRev.setEnabled(true);
            } else {
                if (dir == 1) {
                    bFwd.setEnabled(true);
                    bRev.setEnabled(false);
                } else {
                    bFwd.setEnabled(false);
                    bRev.setEnabled(true);
                }
            }
            bSel.setEnabled(locoChangeAllowed);
        }
        else {
            bFwd.setEnabled(false);
            bRev.setEnabled(false);
            bSel.setEnabled(true);
        }
    }

    void enable_disable_buttons(char whichThrottle, boolean forceDisable) {
        boolean newEnabledState = false;
        if (whichThrottle == 'T') {
            if (!forceDisable) {
                newEnabledState = mainapp.consistT.isActive();      // set false if lead loco is not assigned
            }
            bFwdT.setEnabled(newEnabledState);
            bRevT.setEnabled(newEnabledState);
            bStopT.setEnabled(newEnabledState);
            tvSpdValT.setEnabled(newEnabledState);
            bLSpdT.setEnabled(newEnabledState);
            bRSpdT.setEnabled(newEnabledState);
            enable_disable_buttons_for_view(fbT, newEnabledState);
            if (!newEnabledState) {
                sbT.setProgress(0); // set slider to 0 if disabled
            }
            sbT.setEnabled(newEnabledState);
        } else if (whichThrottle == 'G') {
            if (!forceDisable) {
                newEnabledState = (mainapp.consistG.isActive());    // set false if lead loco is not assigned
            }
            bFwdG.setEnabled(newEnabledState);
            bStopG.setEnabled(newEnabledState);
            bRevG.setEnabled(newEnabledState);
            tvSpdLabG.setEnabled(newEnabledState);
            tvSpdValG.setEnabled(newEnabledState);
            bLSpdG.setEnabled(newEnabledState);
            bRSpdG.setEnabled(newEnabledState);
            enable_disable_buttons_for_view(fbG, newEnabledState);
            if (!newEnabledState) {
                sbG.setProgress(0); // set slider to 0 if disabled
            }
            sbG.setEnabled(newEnabledState);
        } else {
            if (!forceDisable) {
                newEnabledState = (mainapp.consistS.isActive());    // set false if lead loco is not assigned
            }
            bFwdS.setEnabled(newEnabledState);
            bStopS.setEnabled(newEnabledState);
            bRevS.setEnabled(newEnabledState);
            tvSpdLabS.setEnabled(newEnabledState);
            tvSpdValS.setEnabled(newEnabledState);
            bLSpdS.setEnabled(newEnabledState);
            bRSpdS.setEnabled(newEnabledState);
            enable_disable_buttons_for_view(fbS, newEnabledState);
            if (!newEnabledState) {
                sbS.setProgress(0); // set slider to 0 if disabled
            }
            sbS.setEnabled(newEnabledState);
        }
    } // end of enable_disable_buttons

    // helper function to enable/disable all children for a group
    void enable_disable_buttons_for_view(ViewGroup vg, boolean newEnabledState) {
        // Log.d("Engine_Driver","starting enable_disable_buttons_for_view " +
        // newEnabledState);

        ViewGroup r; // row
        Button b; // button
        for (int i = 0; i < vg.getChildCount(); i++) {
            r = (ViewGroup) vg.getChildAt(i);
            for (int j = 0; j < r.getChildCount(); j++) {
                b = (Button) r.getChildAt(j);
                b.setEnabled(newEnabledState);
            }
        }
    } // enable_disable_buttons_for_view

    // update the appearance of all function buttons
    void set_all_function_states(char whichThrottle) {
        // Log.d("Engine_Driver","set_function_states");

        LinkedHashMap<Integer, Button> fMap;
        if (whichThrottle == 'T') {
            fMap = functionMapT;
        } else if (whichThrottle == 'G') {
            fMap = functionMapG;
        } else {
            fMap = functionMapS;
        }

        for (Integer f : fMap.keySet()) {
            set_function_state(whichThrottle, f);
        }
    }

    // update a function button appearance based on its state
    void set_function_state(char whichThrottle, int function) {
        // Log.d("Engine_Driver","starting set_function_request");
        Button b;
        boolean[] fs;   // copy of this throttle's function state array
        if (whichThrottle == 'T') {
            b = functionMapT.get(function);
            fs = mainapp.function_states_T;
        } else if (whichThrottle == 'G') {
            b = functionMapG.get(function);
            fs = mainapp.function_states_G;
        } else {
            b = functionMapS.get(function);
            fs = mainapp.function_states_S;
        }
        if (b != null && fs != null) {
            if (fs[function]) {
                b.setTypeface(null, Typeface.ITALIC);
                b.setPressed(true);
            } else {
                b.setTypeface(null, Typeface.NORMAL);
                b.setPressed(false);
            }
        }
    }

    /*
     * future use: displays the requested function state independent of (in addition to) feedback state 
     * todo: need to handle momentary buttons somehow
     */
    void set_function_request(char whichThrottle, int function, int reqState) {
        // Log.d("Engine_Driver","starting set_function_request");
        Button b;
        if (whichThrottle == 'T') {
            b = functionMapT.get(function);
        } else if (whichThrottle == 'G') {
            b = functionMapG.get(function);
        } else {
            b = functionMapS.get(function);
        }
        if (b != null) {
            if (reqState != 0) {
                b.setTypeface(null, Typeface.ITALIC);
            } else {
                b.setTypeface(null, Typeface.NORMAL);
            }
        }
    }

    private void setVolumeIndicator() {
        // hide or display volume control indicator based on variable
        tvVolT.setText(gamePadThrottleAssignment[0]);
        tvVolS.setText(gamePadThrottleAssignment[1]);
        tvVolG.setText(gamePadThrottleAssignment[2]);
        if (whichVolume == 'T') {
            tvVolT.setText(VOLUME_INDICATOR+gamePadThrottleAssignment[0]);
        } else if (whichVolume == 'S') {
            tvVolS.setText(VOLUME_INDICATOR+gamePadThrottleAssignment[1]);
        } else {
            tvVolG.setText(VOLUME_INDICATOR+gamePadThrottleAssignment[2]);
        }
    }

    private void setNextActiveThrottle() {
        setNextActiveThrottle(false);
    }

    private void setNextActiveThrottle(boolean feedbackSound) {
        int i;
        int index = -1;
        int numThrottles = allThrottleLetters.length;

        // find current Volume throttle
        for (i = 0; i < numThrottles ; i++) {
            if (allThrottleLetters[i] == whichVolume) {
                index = i;
                break;
            }
        }
        // find next active throttle
        i = index+1;
        while (i != index) {                        // check until we get back to current Volume throttle
            if (i >= numThrottles) {                // wrap
                i = 0;
            } else {
                char whichT = allThrottleLetters[i];
                if (getConsist(whichT).isActive()) { // found next active throttle
                    whichVolume = whichT;
                    setVolumeIndicator();
                    break;  // done
                } else {                            // move to next throttle
                    i++;
                }
            }
        }
        // play appropriate feedbackSound
        if (feedbackSound) {
            GamepadFeedbackSound(i == index);
        }
    }


    // listener for the joystick events
    @Override
    public boolean dispatchGenericMotionEvent(android.view.MotionEvent event) {
//        Log.d("Engine_Driver", "dgme " + event.getAction());
        return super.dispatchGenericMotionEvent(event);
    }

    // setup the appropriate keycodes for the type of gamepad that has been selected in the preferences
    private void setGamepadKeys() {
        whichGamePadMode = prefs.getString("prefGamePadType", getApplicationContext().getResources().getString(R.string.prefGamePadTypeDefaultValue));
        prefThrottleGameStartButton = prefs.getString("prefGamePadStartButton", getApplicationContext().getResources().getString(R.string.prefGamePadStartButtonDefaultValue));

        prefGamePadMultipleDevices = prefs.getBoolean("prefGamePadMultipleDevices", getResources().getBoolean(R.bool.prefGamePadMultipleDevicesDefaultValue));

        if (!whichGamePadMode.equals("None")) {
            // make sure the Softkeyboard is hidden
            getWindow().setFlags(WindowManager.LayoutParams.FLAG_ALT_FOCUSABLE_IM,
                    WindowManager.LayoutParams.FLAG_ALT_FOCUSABLE_IM);

        }

        int[] bGamePadKeys;
        int[] bGamePadKeysUp;

        switch (whichGamePadMode) {
            case "iCade+DPAD":
            case "iCade+DPAD-rotate":
                bGamePadKeys = this.getResources().getIntArray(R.array.prefGamePadiCadePlusDpad);
                bGamePadKeysUp = this.getResources().getIntArray(R.array.prefGamePadiCadePlusDpad_UpCodes);
                break;
            case "MTK":
            case "MTK-rotate":
                bGamePadKeys = this.getResources().getIntArray(R.array.prefGamePadMTK);
                bGamePadKeysUp = bGamePadKeys;
                break;
            case "Game":
            case "Game-rotate":
                bGamePadKeys = this.getResources().getIntArray(R.array.prefGamePadGame);
                bGamePadKeysUp = bGamePadKeys;
                break;
            case "VRBoxA":
            case "VRBoxA-rotate":
                bGamePadKeys = this.getResources().getIntArray(R.array.prefGamePadVRBoxA);
                bGamePadKeysUp = bGamePadKeys;
                break;
            case "VRBoxC":
            case "VRBoxC-rotate":
                bGamePadKeys = this.getResources().getIntArray(R.array.prefGamePadVRBoxiC);
                bGamePadKeysUp = this.getResources().getIntArray(R.array.prefGamePadVRBoxiC_UpCodes);
                break;
            case "VRBoxiC":
            case "VRBoxiC-rotate":
                bGamePadKeys = this.getResources().getIntArray(R.array.prefGamePadVRBoxiC);
                bGamePadKeysUp = this.getResources().getIntArray(R.array.prefGamePadVRBoxiC_UpCodes);
                break;
            default: // "iCade" or iCade-rotate
                bGamePadKeys = this.getResources().getIntArray(R.array.prefGamePadiCade);
                bGamePadKeysUp = this.getResources().getIntArray(R.array.prefGamePadiCade_UpCodes);
                break;
        }
        // now grab the keycodes and put them into the arrays that will actually be used.
        for (int i = 0; i<=10; i++ ) {
            gamePadKeys[i] = bGamePadKeys[i];
            gamePadKeys_Up[i] = bGamePadKeysUp[i];
        }

        // if the preference name has "-rotate" at the end of it swap the dpad buttons around
        if (whichGamePadMode.contains("-rotate")) {
            gamePadKeys[2] = bGamePadKeys[4];
            gamePadKeys[3] = bGamePadKeys[5];
            gamePadKeys[4] = bGamePadKeys[3];
            gamePadKeys[5] = bGamePadKeys[2];

            gamePadKeys_Up[2] = bGamePadKeysUp[4];
            gamePadKeys_Up[3] = bGamePadKeysUp[5];
            gamePadKeys_Up[4] = bGamePadKeysUp[3];
            gamePadKeys_Up[5] = bGamePadKeysUp[2];
        }
    }

    private int swapToNextAvilableThrottleForGamePad(int fromThrottle) {
        int whichThrottle = -1;
        if (prefGamePadMultipleDevices) {  // deal with multiple devices if the preference is set
            if (Build.VERSION.SDK_INT > Build.VERSION_CODES.JELLY_BEAN_MR2) {
                for (int i = 0; i < allThrottleLetters.length; i++) {
                    if (gamePadIds[i] == 0) {  // unassigned
                        if (getConsist(allThrottleLetters[i]).isActive()) { // found next active throttle
                            if (gamePadIds[i] <= 0) { //not currently assigned
                                whichThrottle = i;
                                break;  // done
                            }
                        }
                    }
                }
                if (whichThrottle>=0) {
                    gamePadIds[whichThrottle] = gamePadIds[fromThrottle];
                    gamePadThrottleAssignment[whichThrottle] = gamePadThrottleAssignment[fromThrottle];
                    gamePadIds[fromThrottle] = 0;
                    gamePadThrottleAssignment[fromThrottle] = "";
                    setVolumeIndicator();
                }
            }
        }
        if (whichThrottle==-1) {
            return fromThrottle;  // didn't work. leave it alone
        } else {
            return whichThrottle;
        }
    }

    // work out a) if we need to look for multiple gamepads b) workout which gamepad we received the key event from
    private int whichGamePad(KeyEvent event) {
        int whichGamePad = -1;
        if (prefGamePadMultipleDevices) {  // deal with multiple devices if the preference is set
            int gamePadDeviceId = event.getDeviceId();

<<<<<<< HEAD
            if ((gamePadIds[0] == 0) || (gamePadIds[0] == gamePadDeviceId)) {
                // key event from the first gamepad.  May not know at this point IF there are more gamepads
                gamePadIds[0] = gamePadDeviceId;
                whichGamePad = 0;
            } else {
                if ((gamePadIds[1] == 0) || (gamePadIds[1] == gamePadDeviceId)) {
                    // just got a key event from a second gamepad.  We now know there at multiple gamepads
                    gamePadIds[1] = gamePadDeviceId;
                    whichGamePad = 1;
                    usingMultiplePads = true;
                } else {
                    if ((gamePadIds[2] == 0) || (gamePadIds[2] == gamePadDeviceId)) {
                        // just got a key event from a third gamepad.
                        gamePadIds[2] = gamePadDeviceId;
                        whichGamePad = 2;
                        usingMultiplePads = true;
                    } else {
                        // got a key event from an additional gamepad, just treat as is gamePad 0
                        whichGamePad = 0;
=======
            if (Build.VERSION.SDK_INT > Build.VERSION_CODES.JELLY_BEAN_MR2) {

                int gamePadDeviceId = event.getDeviceId();

                String reassigningGamepad = "X";
                int i;
                int numThrottles = allThrottleLetters.length;
                // find out if this gamepad is alread assigned
                for (i = 0; i < numThrottles; i++) {
                    if (gamePadIds[i] == gamePadDeviceId) {
                        if (getConsist(allThrottleLetters[i]).isActive()) { //found the throttle and it is active
                            whichGamePad = i;
                        } else { // currently assigned to this throttle, but the throttle is not active
                            gamePadIds[i] = 0;
                            reassigningGamepad = gamePadThrottleAssignment[i];
                            gamePadThrottleAssignment[i] = "";
                            gamepadCount--;
                            setVolumeIndicator(); // need to clear the indicator
                        }

                        break;
>>>>>>> 89838376
                    }
                }

                if (whichGamePad == -1) { //didn't find it
                    for (i = 0; i < numThrottles; i++) {
                        if (gamePadIds[i] == 0) {  // unassigned
                            if (getConsist(allThrottleLetters[i]).isActive()) { // found next active throttle
                                if (gamePadIds[i]<=0) { //not currently assigned
                                    gamePadIds[i] = gamePadDeviceId;
                                    if (reassigningGamepad.equals("X")) { // not a reassignemnt
                                        gamePadThrottleAssignment[i] = GAMEPAD_INDICATOR[gamepadCount];
                                    } else { // reasigning
                                        gamePadThrottleAssignment[i] = reassigningGamepad;
                                    }
                                    whichGamePad = i;
                                    gamepadCount++;
                                    setVolumeIndicator();
                                    break;  // done
                                }
                            }
                        }
                    }
                }
                if (gamepadCount > 0) {
                    usingMultiplePads = true;
                }
            }
        }
<<<<<<< HEAD
=======

>>>>>>> 89838376
        return whichGamePad;
    }


    // listener for physical keyboard events
    // used to support the gamepad in 'NewGame' mode only   DPAD and key events
    @Override
    public boolean dispatchKeyEvent(KeyEvent event) {
        if (!whichGamePadMode.equals("None")) { // respond to the gamepad and keyboard inputs only if the preference is set
            int action = event.getAction();
            int keyCode = event.getKeyCode();
            int repeatCnt = event.getRepeatCount();
            char whichThrottle;
            int whichGamePad = whichGamePad(event);

            if (usingMultiplePads && whichGamePad >= 0) { // we have multiple gamepads AND the preference is set to make use of them
                whichThrottle = allThrottleLetters[whichGamePad];
            } else {
                whichThrottle = whichVolume;  // work out which throttle the volume keys are currently set to contol... and use that one
            }

            boolean isActive = getConsist(whichThrottle).isActive();

            if (keyCode != 0) {
                Log.d("Engine_Driver", "keycode " + keyCode + " action " + action + " repeat " + repeatCnt);
            }

            if (action == ACTION_UP) {
                mGamepadAutoIncrement = false;
                mGamepadAutoDecrement = false;
                GamepadFeedbackSoundStop();
            }

            if (keyCode == gamePadKeys[2]) {
                // Increase Speed
                if (isActive && (action == ACTION_DOWN)) {
                    if (repeatCnt == 0) {
                        GamepadIncrementSpeed(whichThrottle);
                    }
                    // if longpress, start repeater
                    else if (repeatCnt == 1) {
                        mGamepadAutoIncrement = true;
                        gamepadRepeatUpdateHandler.post(new GamepadRptUpdater(whichThrottle));
                    }
                }
                return (true); // stop processing this key

            } else if (keyCode == gamePadKeys[3]) {
                // Decrease Speed
                if (isActive && (action == ACTION_DOWN)) {
                    if (repeatCnt == 0) {
                        GamepadDecrementSpeed(whichThrottle);
                    }
                    // if longpress, start repeater
                    else if (repeatCnt == 1) {
                        mGamepadAutoDecrement = true;
                        gamepadRepeatUpdateHandler.post(new GamepadRptUpdater(whichThrottle));
                    }
                }
                return (true); // stop processing this key

            } else if (keyCode == gamePadKeys[4]) {
                // Forward
                if (isActive && (action == ACTION_DOWN) && (repeatCnt == 0)) {
                    boolean dirChangeFailed = !changeDirectionIfAllowed(whichThrottle, DIRECTION_FORWARD);
                    GamepadFeedbackSound(dirChangeFailed);
                }
                return (true); // stop processing this key

            } else if (keyCode == gamePadKeys[5]) {
                // Reverse
                if (isActive && (action == ACTION_DOWN) && (repeatCnt == 0)) {
                    boolean dirChangeFailed = !changeDirectionIfAllowed(whichThrottle, DIRECTION_REVERSE);
                    GamepadFeedbackSound(dirChangeFailed);
                }
                return (true); // stop processing this key

            } else if (keyCode == gamePadKeys[7]) {
                // stop
                if (isActive && (action == ACTION_DOWN) && (repeatCnt == 0)) {
                    GamepadFeedbackSound(false);
                    speedUpdateAndNotify(whichThrottle, 0);
                }
                return (true); // stop processing this key

            } else if ((action == ACTION_DOWN) && ((keyCode == gamePadKeys[8]) || (keyCode == gamePadKeys[9]) || (keyCode == gamePadKeys[10]))) {
                // handle function button Down action
                // 8 = F1 - Bell    9 = F0 - Light    10 = F2 - Horn
                if (isActive && (repeatCnt == 0)) {
                    int fKey = 0; // default to 9 = F0
                    if (keyCode == gamePadKeys[8])
                        fKey = 1;
                    else if (keyCode == gamePadKeys[10])
                        fKey = 2;

                    GamepadFeedbackSound(false);
                    mainapp.sendMsg(mainapp.comm_msg_handler, message_type.FUNCTION, whichThrottle + "", fKey, 1);
                }
                return (true); // stop processing this key
            } else if ((action == ACTION_UP) && ((keyCode == gamePadKeys_Up[8]) || (keyCode == gamePadKeys_Up[9]) || (keyCode == gamePadKeys_Up[10]))) {
                // handle function button Down action
                // 8 = F1 - Bell    9 = F0 - Light    10 = F2 - Horn
                if (isActive && (repeatCnt == 0)) {
                    int fKey = 0; // default to 9 = F0
                    if (keyCode == gamePadKeys_Up[8])
                        fKey = 1;
                    else if (keyCode == gamePadKeys_Up[10])
                        fKey = 2;

                    mainapp.sendMsg(mainapp.comm_msg_handler, message_type.FUNCTION, whichThrottle + "", fKey, 0);
                }
                return (true); // stop processing this key

            } else if (keyCode == gamePadKeys[6]) {
                // EStop or optionally NextThrottle
                if ((action == ACTION_DOWN) && (repeatCnt == 0)) {
                    if (prefThrottleGameStartButton.equals("EStop")) {
                        speedUpdateAndNotify(0);         // update all three throttles
                        GamepadFeedbackSound(false);
                    } else { // "Next Throttle"
                        if ( usingMultiplePads && whichGamePad >= 0) {
                            whichGamePad = swapToNextAvilableThrottleForGamePad(whichGamePad);
                        } else {
                            setNextActiveThrottle(true);
                        }
                    }
                }
                return (true); // stop processing this key
            } else if (keyCode == gamePadKeys[1]) {
                // NextThrottle
                if ((action == ACTION_DOWN) && (repeatCnt == 0)) {
                    setNextActiveThrottle(true);
                }
                return (true); // stop processing this key
            }
//  for now pass all keystrokes not in gamePadKeys[] to super
//  if problems occur, we can uncomment the next 2 lines
//            else if (!((keyCode == KEYCODE_BACK) || (keyCode == KEYCODE_VOLUME_DOWN) || (keyCode == KEYCODE_VOLUME_UP) || (keyCode == KEYCODE_MENU)))
//            return (true); // swallow all other keystrokes except back, menu and the volume keys
        }
        return super.dispatchKeyEvent(event);
    }

    void GamepadIncrementSpeed(char whichThrottle) {
        incrementSpeed(whichThrottle);
        GamepadFeedbackSound(atMaxSpeed(whichThrottle));
    }

    void GamepadDecrementSpeed(char whichThrottle) {
        decrementSpeed(whichThrottle);
        GamepadFeedbackSound(atMinSpeed(whichThrottle));
    }

    void GamepadFeedbackSound(boolean invalidAction) {
        if (invalidAction)
            tg.startTone(ToneGenerator.TONE_PROP_NACK);
        else
            tg.startTone(ToneGenerator.TONE_PROP_BEEP);
    }

    void GamepadFeedbackSoundStop() {
        tg.stopTone();
    }

    // For gamepad speed buttons.
    private class GamepadRptUpdater implements Runnable {
        char whichThrottle;

        private GamepadRptUpdater(char WhichThrottle) {
            whichThrottle = WhichThrottle;

            try {
                REP_DELAY = Integer.parseInt(prefs.getString("speed_arrows_throttle_repeat_delay", "100"));
            } catch (NumberFormatException ex) {
                REP_DELAY = 100;
            }
        }

        @Override
        public void run() {
            if (mGamepadAutoIncrement) {
                GamepadIncrementSpeed(whichThrottle);
                gamepadRepeatUpdateHandler.postDelayed(new GamepadRptUpdater(whichThrottle), REP_DELAY);
            } else if (mGamepadAutoDecrement) {
                GamepadDecrementSpeed(whichThrottle);
                gamepadRepeatUpdateHandler.postDelayed(new GamepadRptUpdater(whichThrottle), REP_DELAY);
            }
        }
    }



// Listeners for the Select Loco buttons
    private class select_function_button_touch_listener implements View.OnClickListener, View.OnTouchListener, View.OnLongClickListener {
        char whichThrottle;     // T for first throttle, S for second, G for third

        private select_function_button_touch_listener(char new_whichThrottle) {
            whichThrottle = new_whichThrottle;
        }

        @Override
        public void onClick(View v) {
            // don't loco change while moving if the preference is set
            if (isSelectLocoAllowed(whichThrottle)) {
                start_select_loco_activity(whichThrottle); // pass throttle #
            } else {
                Toast.makeText(getApplicationContext(), "Loco change not allowed: 'Direction change while moving' is disabled in the preferences", Toast.LENGTH_SHORT).show();
            }
        }

        @Override
        public boolean onLongClick(View v) {
            start_consist_lights_edit(whichThrottle);

            return true;
        }


    //TODO: This onTouch may be redundant now that the gesture overlay is working better

        @Override
        public boolean onTouch(View v, MotionEvent event) {
            int pos[] = new int[2];
            v.getLocationOnScreen(pos);

            // if gesture in progress, we may need to skip button processing
            if (gestureInProgress) {
                // Log.d("Engine_Driver", "onTouch " + "Gesture- currentY: " + (pos[1]+event.getY()) + " startY: " + gestureStartY);
                //check to see if we have a substantial vertical movement
                if (Math.abs(pos[1] + event.getY() - gestureStartY) > (threaded_application.min_fling_distance)) {
                    // Log.d("Engine_Driver", "onTouch " + "Gesture - long - cY: " + (pos[1]+event.getY()) + " sY: " + gestureStartY);
                    return true;
                }
            }
            return false;
        }

    }

    //listeners for the increase/decrease speed buttons (not the slider)
    private class arrow_speed_button_touch_listener implements View.OnClickListener, View.OnLongClickListener, View.OnTouchListener {
        char whichThrottle;     // T for first throttle, S for second, G for third
        String arrowDirection;

        private arrow_speed_button_touch_listener(char new_whichThrottle, String new_arrowDirection) {
            whichThrottle = new_whichThrottle;
            arrowDirection = new_arrowDirection;
        }

        @Override
        public boolean onLongClick(View v) {
            if (arrowDirection.equals("right")) {
                mAutoIncrement = true;
            } else {
                mAutoDecrement = true;
            }
            repeatUpdateHandler.post(new RptUpdater(whichThrottle));
            return false;
        }

        @Override
        public void onClick(View v) {
            if (arrowDirection.equals("right")) {
                mAutoIncrement = false;
                incrementSpeed(whichThrottle);
            } else {
                mAutoDecrement = false;
                decrementSpeed(whichThrottle);
            }
        }

        @Override
        public boolean onTouch(View v, MotionEvent event) {
            if ((event.getAction() == MotionEvent.ACTION_UP || event.getAction() == MotionEvent.ACTION_CANCEL) && mAutoIncrement) {
                mAutoIncrement = false;
            }

            if ((event.getAction() == MotionEvent.ACTION_UP || event.getAction() == MotionEvent.ACTION_CANCEL) && mAutoDecrement) {
                mAutoDecrement = false;
            }
            return false;
        }
    }

    private class function_button_touch_listener implements View.OnTouchListener {
        int function;
        char whichThrottle;     // T for first throttle, S for second, G for third
        boolean leadOnly;       // function only applies to the lead loco
        boolean trailOnly;      // function only applies to the trail loco (future)

        private function_button_touch_listener(int new_function, char new_whichThrottle) {
            this(new_function, new_whichThrottle, "");
        }

        private function_button_touch_listener(int new_function, char new_whichThrottle, String funcLabel) {
            function = new_function;    // store these values for this button
            whichThrottle = new_whichThrottle;
            String lab = funcLabel.toUpperCase().trim();
            leadOnly = false;
            trailOnly = false;
            if (!lab.equals("")) {
                boolean selectiveLeadSound = prefs.getBoolean("SelectiveLeadSound", getResources().getBoolean(R.bool.prefSelectiveLeadSoundDefaultValue));
                leadOnly = (selectiveLeadSound &&
                        (lab.contains("WHISTLE") || lab.contains("HORN") || lab.contains("BELL"))
                        || lab.contains("HEAD")
                        || (lab.contains("LIGHT") && !lab.contains("REAR")));
                trailOnly = lab.contains("REAR");
            }
        }


        @Override
        public boolean onTouch(View v, MotionEvent event) {
            // Log.d("Engine_Driver", "onTouch func " + function + " action " +
            // event.getAction());

            // make the click sound once
            if (event.getAction() == MotionEvent.ACTION_DOWN) {
                v.playSoundEffect(SoundEffectConstants.CLICK);
            }

            // if gesture in progress, skip button processing
            if (gestureInProgress) {
                return (true);
            }

            // if gesture just failed, insert one DOWN event on this control
            if (gestureFailed) {
                handleAction(MotionEvent.ACTION_DOWN);
                gestureFailed = false;  // just do this once
            }
            handleAction(event.getAction());
            return (true);
        }

        private void handleAction(int action) {
            switch (action) {
                case MotionEvent.ACTION_DOWN: {
                    switch (this.function) {
                        case function_button.FORWARD:
                            changeDirectionIfAllowed(whichThrottle,1);
                            break;
                        case function_button.REVERSE: {
                            changeDirectionIfAllowed(whichThrottle,0);
                            break;
                        }
                        case function_button.STOP:
                            set_stop_button(whichThrottle, true);
                            speedUpdateAndNotify(whichThrottle, 0);
                            break;
                        case function_button.SPEED_LABEL:  // specify which throttle the volume button controls
                            if (getConsist(whichThrottle).isActive()) { // only assign if Active
                                whichVolume = whichThrottle;
                                set_labels();
                            }
                            break;

                        default: { // handle the function buttons
                            Consist con;
                            if (whichThrottle == 'T') {
                                con = mainapp.consistT;
                            } else if (whichThrottle == 'G') {
                                con = mainapp.consistG;
                            } else {
                                con = mainapp.consistS;
                            }

                            String addr = "";
                            if (leadOnly)
                                addr = con.getLeadAddr();
// ***future                else if (trailOnly)
//                              addr = con.getTrailAddr();
                            mainapp.sendMsg(mainapp.comm_msg_handler, message_type.FUNCTION, whichThrottle + addr, this.function, 1);
                            // set_function_request(whichThrottle, function, 1);
                            break;
                        }
                    }
                    break;
                }

                // handle stopping of function on key-up
                case MotionEvent.ACTION_UP:
                case MotionEvent.ACTION_CANCEL:

                    if (function == function_button.STOP) {
                        set_stop_button(whichThrottle, false);
                    }
                    // only process UP event if this is a "function" button
                    else if (function < function_button.FORWARD) {
                        Consist con;
                        if (whichThrottle == 'T') {
                            con = mainapp.consistT;
                        } else if (whichThrottle == 'G') {
                            con = mainapp.consistG;
                        } else {
                            con = mainapp.consistS;
                        }
                        String addr = "";
                        if (leadOnly)
                            addr = con.getLeadAddr();
// ***future            else if (trailOnly)
//                          addr = con.getTrailAddr();
                       mainapp.sendMsg(mainapp.comm_msg_handler, message_type.FUNCTION, whichThrottle + addr, function, 0);
                        // set_function_request(whichThrottle, function, 0);
                    }
                    break;
            }
        }
    }

    //Listeners for the throttle slider
    private class throttle_listener implements SeekBar.OnSeekBarChangeListener, View.OnTouchListener {
        char whichThrottle;
        int lastSpeed;
        boolean limitedJump;
        int jumpSpeed;

        private throttle_listener(char new_whichThrottle) {
            whichThrottle = new_whichThrottle; // store values for this listener
            lastSpeed = 0;
            limitedJump = false;
        }

        @Override
        public boolean onTouch(View v, MotionEvent event) {
            // Log.d("Engine_Driver", "onTouchThrot action " + event.getAction());
            // consume event if gesture is in progress, otherwise pass it to the SeekBar onProgressChanged()
            return (gestureInProgress);
        }

        @Override
        public void onProgressChanged(SeekBar throttle, int speed, boolean fromUser) {
            // limit speed change if change was initiated by a user slider touch (prevents "bouncing")
            if (fromUser) {
                if (!limitedJump) {         // touch generates multiple onProgressChanged events, skip processing after first limited jump
                    if ((speed - lastSpeed) > max_throttle_change) {    // if jump is too large then limit it
                        // Log.d("Engine_Driver", "onProgressChanged -- throttling change");
                        mAutoIncrement = true;  // advance slowly
                        jumpSpeed = speed;      // save ultimate target value
                        limitedJump = true;
                        throttle.setProgress(lastSpeed);
                        repeatUpdateHandler.post(new RptUpdater(whichThrottle));
                        return;
                    }
                    sendSpeedMsg(whichThrottle, speed);
                    setDisplayedSpeed(whichThrottle, speed);
                }
                else {                      // got a touch while processing limitJump
                    speed = lastSpeed;    //   so suppress multiple touches
                    throttle.setProgress(lastSpeed);
                }
            } else {
                if (limitedJump) {
                    if (speed >= jumpSpeed) {   // stop when we reach the target
                        mAutoIncrement = false;
                        limitedJump = false;
                        throttle.setProgress(jumpSpeed);
                    }
                }
                setDisplayedSpeed(whichThrottle, speed);
            }
            if (speed == 0 || lastSpeed == 0) {     // check rules when going to/from 0 speed
                applySpeedRelatedOptions(whichThrottle);
            }
            lastSpeed = speed;
        }

        @Override
        public void onStartTrackingTouch(SeekBar sb) {
            gestureInProgress = false;
            limitedJump = false;
        }

        @Override
        public void onStopTrackingTouch(SeekBar sb) {
            mAutoIncrement = false;
        }
    }

    // send a throttle speed message to WiT
    public void sendSpeedMsg(char whichThrottle, int speed) {
        // start timer to briefly ignore WiT speed messages - avoids speed "jumping"
        if (whichThrottle == 'T') {
            changeTimerT.changeDelay();
        } else if (whichThrottle == 'G') {
            changeTimerG.changeDelay();
        } else {
            changeTimerS.changeDelay();
        }
        // send speed update to WiT
        mainapp.sendMsg(mainapp.comm_msg_handler, message_type.VELOCITY, "", whichThrottle, speed);
    }

    // implement delay for briefly ignoring WiT speed reports after sending a throttle speed update
    // this prevents use of speed reports sent by WiT just prior to WiT processing the speed update 
    private class ChangeDelay {
        boolean delayInProg;
        Runnable changeTimer;
        char whichThrottle;

        private ChangeDelay(char wThrot) {
            delayInProg = false;
            changeTimer = new ChangeTimer();
            whichThrottle = wThrot;
        }

        private void changeDelay() {
            mainapp.throttle_msg_handler.removeCallbacks(changeTimer);          //remove any pending requests
            delayInProg = true;
            mainapp.throttle_msg_handler.postDelayed(changeTimer, changeDelay);
        }

        class ChangeTimer implements Runnable {

            private ChangeTimer() {
                delayInProg = false;
            }

            @Override
            public void run() {         // change delay is over - clear the delay flag
                delayInProg = false;
            }
        }
    }
    

    /*
     * private void requestSpeedMsg(char whichThrottle) { // always load
     * whichThrottle into message mainapp.sendMsg(mainapp.comm_msg_handler,
     * message_type.REQ_VELOCITY, "", (int) whichThrottle); }
     */

    // set the title, optionally adding the current time.
    public void setTitle() {
        if (mainapp.displayClock)
            setTitle(getApplicationContext().getResources().getString(R.string.app_name) + "  " + currentTime);
        else
            setTitle(getApplicationContext().getResources().getString(R.string.app_name_throttle));
    }

    @SuppressLint({"Recycle", "SetJavaScriptEnabled"})
    @Override
    public void onCreate(Bundle savedInstanceState) {
        super.onCreate(savedInstanceState);
        if (savedInstanceState != null) {
            // restore the requested throttle direction so we can update the
            // direction indication while we wait for an update from WiT
            if (savedInstanceState.getSerializable("dirT") != null)
                dirT = (int) savedInstanceState.getSerializable("dirT");
            if (savedInstanceState.getSerializable("dirS") != null)
                dirS = (int) savedInstanceState.getSerializable("dirS");
            if (savedInstanceState.getSerializable("dirT") != null)
                dirG = (int) savedInstanceState.getSerializable("dirG");
        }

        mainapp = (threaded_application) this.getApplication();
        prefs = getSharedPreferences("jmri.enginedriver_preferences", 0);

        if (mainapp.isForcingFinish()) { // expedite
            return;
        }

        setContentView(R.layout.throttle);

        speedButtonLeftText = getApplicationContext().getResources().getString(R.string.LeftButton);
        speedButtonRightText = getApplicationContext().getResources().getString(R.string.RightButton);
        speedButtonUpText = getApplicationContext().getResources().getString(R.string.UpButton);
        speedButtonDownText = getApplicationContext().getResources().getString(R.string.DownButton);

        webViewLocation = prefs.getString("WebViewLocation", getApplicationContext().getResources().getString(R.string.prefWebViewLocationDefaultValue));
        webViewIsOn = !webViewLocation.equals("none");
        keepWebViewLocation = webViewLocation;

        prefSwipeUpOption = prefs.getString("SwipeUpOption", getApplicationContext().getResources().getString(R.string.prefSwipeUpOptionDefaultValue));
        isScreenLocked = false;

        // get the screen brightness on create
        screenBrightnessOriginal = getScreenBrightness();

        // myGesture = new GestureDetector(this);
        GestureOverlayView ov = (GestureOverlayView) findViewById(R.id.throttle_overlay);
        ov.addOnGestureListener(this);
        ov.setGestureVisible(false);

        function_button_touch_listener fbtl;
        select_function_button_touch_listener sfbt;
        arrow_speed_button_touch_listener asbl;

        // set listener for select loco buttons
        bSelT = (Button) findViewById(R.id.button_select_loco_T);
        bSelT.setClickable(true);
        sfbt = new select_function_button_touch_listener('T');
        bSelT.setOnClickListener(sfbt);
        bSelT.setOnTouchListener(sfbt);
        bSelT.setOnLongClickListener(sfbt);  // Consist Light Edit

        bSelS = (Button) findViewById(R.id.button_select_loco_S);
        bSelS.setClickable(true);
        sfbt = new select_function_button_touch_listener('S');
        bSelS.setOnClickListener(sfbt);
        bSelS.setOnTouchListener(sfbt);
        bSelS.setOnLongClickListener(sfbt);  // Consist Light Edit

        bSelG = (Button) findViewById(R.id.button_select_loco_G);
        bSelG.setClickable(true);
        sfbt = new select_function_button_touch_listener('G');
        bSelG.setOnClickListener(sfbt);
        bSelG.setOnTouchListener(sfbt);
        bSelG.setOnLongClickListener(sfbt);  // Consist Light Edit

        // Arrow Keys
        try {
            // Throttle T speed buttons.
            bRSpdT = (Button) findViewById(R.id.Right_speed_button_T);
            bRSpdT.setClickable(true);
            asbl = new arrow_speed_button_touch_listener('T', "right");
            bRSpdT.setOnLongClickListener(asbl);
            bRSpdT.setOnTouchListener(asbl);
            bRSpdT.setOnClickListener(asbl);

            bLSpdT = (Button) findViewById(R.id.Left_speed_button_T);
            bLSpdT.setClickable(true);
            asbl = new arrow_speed_button_touch_listener('T', "left");
            bLSpdT.setOnLongClickListener(asbl);
            bLSpdT.setOnTouchListener(asbl);
            bLSpdT.setOnClickListener(asbl);

            // Throttle S speed buttons
            bRSpdS = (Button) findViewById(R.id.Right_speed_button_S);
            bRSpdS.setClickable(true);
            asbl = new arrow_speed_button_touch_listener('S', "right");
            bRSpdS.setOnLongClickListener(asbl);
            bRSpdS.setOnTouchListener(asbl);
            bRSpdS.setOnClickListener(asbl);

            bLSpdS = (Button) findViewById(R.id.Left_speed_button_S);
            bLSpdS.setClickable(true);
            asbl = new arrow_speed_button_touch_listener('S', "left");
            bLSpdS.setOnLongClickListener(asbl);
            bLSpdS.setOnTouchListener(asbl);
            bLSpdS.setOnClickListener(asbl);

            // Throttle G speed buttons.
            bRSpdG = (Button) findViewById(R.id.Right_speed_button_G);
            bRSpdG.setClickable(true);
            asbl = new arrow_speed_button_touch_listener('G', "right");
            bRSpdG.setOnLongClickListener(asbl);
            bRSpdG.setOnTouchListener(asbl);
            bRSpdG.setOnClickListener(asbl);

            bLSpdG = (Button) findViewById(R.id.Left_speed_button_G);
            bLSpdG.setClickable(true);
            asbl = new arrow_speed_button_touch_listener('G', "left");
            bLSpdG.setOnLongClickListener(asbl);
            bLSpdG.setOnTouchListener(asbl);
            bLSpdG.setOnClickListener(asbl);
        } catch (Exception ex) {
            Log.d("debug", "onCreate: " + ex.getMessage());
        }

        // set listeners for 3 direction buttons for each throttle
        bFwdT = (Button) findViewById(R.id.button_fwd_T);
        fbtl = new function_button_touch_listener(function_button.FORWARD, 'T');
        bFwdT.setOnTouchListener(fbtl);
        bStopT = (Button) findViewById(R.id.button_stop_T);
        fbtl = new function_button_touch_listener(function_button.STOP, 'T');
        bStopT.setOnTouchListener(fbtl);
        bRevT = (Button) findViewById(R.id.button_rev_T);
        fbtl = new function_button_touch_listener(function_button.REVERSE, 'T');
        bRevT.setOnTouchListener(fbtl);
        View v = findViewById(R.id.speed_cell_T);
        fbtl = new function_button_touch_listener(function_button.SPEED_LABEL, 'T');
        v.setOnTouchListener(fbtl);

        bFwdS = (Button) findViewById(R.id.button_fwd_S);
        fbtl = new function_button_touch_listener(function_button.FORWARD, 'S');
        bFwdS.setOnTouchListener(fbtl);
        bStopS = (Button) findViewById(R.id.button_stop_S);
        fbtl = new function_button_touch_listener(function_button.STOP, 'S');
        bStopS.setOnTouchListener(fbtl);
        bRevS = (Button) findViewById(R.id.button_rev_S);
        fbtl = new function_button_touch_listener(function_button.REVERSE, 'S');
        bRevS.setOnTouchListener(fbtl);
        v = findViewById(R.id.speed_cell_S);
        fbtl = new function_button_touch_listener(function_button.SPEED_LABEL, 'S');
        v.setOnTouchListener(fbtl);

        bFwdG = (Button) findViewById(R.id.button_fwd_G);
        fbtl = new function_button_touch_listener(function_button.FORWARD, 'G');
        bFwdG.setOnTouchListener(fbtl);
        bStopG = (Button) findViewById(R.id.button_stop_G);
        fbtl = new function_button_touch_listener(function_button.STOP, 'G');
        bStopG.setOnTouchListener(fbtl);
        bRevG = (Button) findViewById(R.id.button_rev_G);
        fbtl = new function_button_touch_listener(function_button.REVERSE, 'G');
        bRevG.setOnTouchListener(fbtl);
        v = findViewById(R.id.speed_cell_G);
        fbtl = new function_button_touch_listener(function_button.SPEED_LABEL, 'G');
        v.setOnTouchListener(fbtl);

        // set up listeners for all throttles
        throttle_listener thl;
        sbT = (SeekBar) findViewById(R.id.speed_T);
        thl = new throttle_listener('T');
        sbT.setOnSeekBarChangeListener(thl);
        sbT.setOnTouchListener(thl);

        sbS = (SeekBar) findViewById(R.id.speed_S);
        thl = new throttle_listener('S');
        sbS.setOnSeekBarChangeListener(thl);
        sbS.setOnTouchListener(thl);

        sbG = (SeekBar) findViewById(R.id.speed_G);
        thl = new throttle_listener('G');
        sbG.setOnSeekBarChangeListener(thl);
        sbG.setOnTouchListener(thl);

        max_throttle_change = 1;
//      displaySpeedSteps = false;

        // throttle layouts
        vThrotScr = findViewById(R.id.throttle_screen);
        vThrotScrWrap = findViewById(R.id.throttle_screen_wrapper);
        llT = (LinearLayout) findViewById(R.id.throttle_T);
        llG = (LinearLayout) findViewById(R.id.throttle_G);
        llS = (LinearLayout) findViewById(R.id.throttle_S);
        llTSetSpd = (LinearLayout) findViewById(R.id.Throttle_T_SetSpeed);
        llSSetSpd = (LinearLayout) findViewById(R.id.Throttle_S_SetSpeed);
        llGSetSpd = (LinearLayout) findViewById(R.id.Throttle_G_SetSpeed);
        // SPDHT
        llTLocoId = (LinearLayout) findViewById(R.id.loco_buttons_group_T);
        llSLocoId = (LinearLayout) findViewById(R.id.loco_buttons_group_S);
        llGLocoId = (LinearLayout) findViewById(R.id.loco_buttons_group_G);
        //
        llTLocoDir = (LinearLayout) findViewById(R.id.dir_buttons_table_T);
        llSLocoDir = (LinearLayout) findViewById(R.id.dir_buttons_table_S);
        llGLocoDir = (LinearLayout) findViewById(R.id.dir_buttons_table_G);
        // SPDHT

        // volume indicators
        tvVolT =(TextView) findViewById(R.id.volume_indicator_T);
        tvVolS =(TextView) findViewById(R.id.volume_indicator_S);
        tvVolG =(TextView) findViewById(R.id.volume_indicator_G);

        // set_default_function_labels();
        tvSpdLabT = (TextView) findViewById(R.id.speed_label_T);
        tvSpdValT = (TextView) findViewById(R.id.speed_value_label_T);
        tvSpdLabG = (TextView) findViewById(R.id.speed_label_G);
        tvSpdValG = (TextView) findViewById(R.id.speed_value_label_G);
        tvSpdLabS = (TextView) findViewById(R.id.speed_label_S);
        tvSpdValS = (TextView) findViewById(R.id.speed_value_label_S);

        fbT = (ViewGroup) findViewById(R.id.function_buttons_table_T);
        fbS = (ViewGroup) findViewById(R.id.function_buttons_table_S);
        fbG = (ViewGroup) findViewById(R.id.function_buttons_table_G);
        // set label and dcc functions (based on settings) or hide if no label
        setAllFunctionLabelsAndListeners();

        if (mVelocityTracker == null) {
            mVelocityTracker = VelocityTracker.obtain();
        }

       webView = (WebView) findViewById(R.id.throttle_webview);
        String databasePath = webView.getContext().getDir("databases", Context.MODE_PRIVATE).getPath();
        webView.getSettings().setDatabasePath(databasePath);
        webView.getSettings().setJavaScriptEnabled(true);
        webView.getSettings().setBuiltInZoomControls(true); // Enable Multitouch
        // if supported
        webView.getSettings().setUseWideViewPort(true); // Enable greater
        // zoom-out
        webView.getSettings().setDefaultZoom(WebSettings.ZoomDensity.FAR);
        webView.setInitialScale((int) (100 * scale));
        // webView.getSettings().setLoadWithOverviewMode(true); // size image to
        // fill width

        // open all links inside the current view (don't start external web
        // browser)
        WebViewClient EDWebClient = new WebViewClient() {
            @Override
            public boolean shouldOverrideUrlLoading(WebView view, String url) {
                return false;
            }

            @Override
            public void onPageFinished(WebView view, String url) {
                super.onPageFinished(view, url);
                if (!noUrl.equals(url)) {               // if url is legit
                    currentUrl = url;
                    if (firstUrl == null) {             // if this is the first legit url 
                        firstUrl = url;
                        clearHistory = true;
                    }
                    if (clearHistory) {                 // keep clearing history until off this page
                        if (url.equals(firstUrl)) {      // (works around Android bug)
                            webView.clearHistory();
                        } else {
                            clearHistory = false;
                        }
                    }
                }
            }
        };

        webView.setWebViewClient(EDWebClient);
        if (currentUrl == null || savedInstanceState == null || webView.restoreState(savedInstanceState) == null) {
            load_webview(); // reload if no saved state or no page had loaded when state was saved
        }
        // put pointer to this activity's handler in main app's shared variable
        mainapp.throttle_msg_handler = new throttle_handler();

        // set throttle change delay timers
        changeTimerT = new ChangeDelay('T');
        changeTimerG = new ChangeDelay('G');
        changeTimerS = new ChangeDelay('S');

        // tone generator for feedback sounds
        tg = new ToneGenerator(AudioManager.STREAM_NOTIFICATION,
                preferences.getIntPrefValue(prefs,"prefGamePadFeedbackVolume", getApplicationContext().getResources().getString(R.string.prefGamePadFeedbackVolumeDefaultValue)));

        // set GamePad Support
        setGamepadKeys();

    } // end of onCreate()

    @Override
    public void onResume() {
        super.onResume();
        mainapp.removeNotification();
        if (mainapp.isForcingFinish()) { // expedite
            this.finish();
            return;
        }
        if (!mainapp.setActivityOrientation(this)) // set screen orientation based on prefs
        {
            Intent in = new Intent().setClass(this, web_activity.class); // if autoWeb and landscape, switch to Web activity
            navigatingAway = true;
            startActivity(in);
            connection_activity.overridePendingTransition(this, R.anim.fade_in, R.anim.fade_out);
            return;
        }
        navigatingAway = false;
        currentTime = "";
        mainapp.sendMsg(mainapp.comm_msg_handler, message_type.CURRENT_TIME); // request time update

        // format the screen area
        enable_disable_buttons('T');
        enable_disable_buttons('S');
        enable_disable_buttons('G');
        gestureFailed = false;
        gestureInProgress = false;

        prefSwipeUpOption = prefs.getString("SwipeUpOption", getApplicationContext().getResources().getString(R.string.prefSwipeUpOptionDefaultValue));
        isScreenLocked = false;

        dirChangeWhileMoving = prefs.getBoolean("DirChangeWhileMovingPreference", getResources().getBoolean(R.bool.prefDirChangeWhileMovingDefaultValue));
        stopOnDirectionChange = prefs.getBoolean("prefStopOnDirectionChange", getResources().getBoolean(R.bool.prefStopOnDirectionChangeDefaultValue));
        locoSelectWhileMoving = prefs.getBoolean("SelLocoWhileMovingPreference", getResources().getBoolean(R.bool.prefSelLocoWhileMovingDefaultValue));

        screenBrightnessDim = Integer.parseInt(prefs.getString("prefScreenBrightnessDim", getResources().getString(R.string.prefScreenBrightnessDimDefaultValue))) * 255 /100;
        //screenBrightnessBright = Integer.parseInt(prefs.getString("prefScreenBrightnessBright", getResources().getString(R.string.prefScreenBrightnessBrightDefaultValue))) * 255 /100;

        prefConsistLightsLongClick = prefs.getBoolean("ConsistLightsLongClickPreference", getResources().getBoolean(R.bool.prefConsistLightsLongClickDefaultValue));

        prefGamePadMultipleDevices = prefs.getBoolean("prefGamePadMultipleDevices", getResources().getBoolean(R.bool.prefGamePadMultipleDevicesDefaultValue));

        applySpeedRelatedOptions();  // update all throttles

        set_labels(); // handle labels and update view

        if (webView != null) {
            if (!callHiddenWebViewOnResume()) {
                webView.resumeTimers();
            }
            if (noUrl.equals(webView.getUrl()) && webView.canGoBack()) {    //unload static url loaded by onPause
                webView.goBack();
            }
        }

        if (mainapp.EStopActivated) {
            speedUpdateAndNotify(0);  // update all three throttles
            applySpeedRelatedOptions();  // update all three throttles

            mainapp.EStopActivated = false;
        }

        // update the direction indicators
        showDirectionIndications();

        if (TMenu != null) {
            TMenu.findItem(R.id.EditConsistT_menu).setVisible(mainapp.consistT.isMulti());
            TMenu.findItem(R.id.EditConsistS_menu).setVisible(mainapp.consistS.isMulti());
            TMenu.findItem(R.id.EditConsistG_menu).setVisible(mainapp.consistG.isMulti());

            TMenu.findItem(R.id.EditLightsConsistT_menu).setVisible(mainapp.consistT.isMulti());
            TMenu.findItem(R.id.EditLightsConsistS_menu).setVisible(mainapp.consistS.isMulti());
            TMenu.findItem(R.id.EditLightsConsistG_menu).setVisible(mainapp.consistG.isMulti());
        }

        CookieSyncManager.getInstance().startSync();
    }

    @Override
    public void onSaveInstanceState(Bundle outState) {
        super.onSaveInstanceState(outState);
        webView.saveState(outState); // save history (on rotation) if at least one page has loaded

        // save the requested throttle direction so we can update the
        // direction indication immediately in OnCreate following a rotate
        outState.putSerializable("dirT", dirT);
        outState.putSerializable("dirS", dirS);
        outState.putSerializable("dirG", dirG);
    }

    @Override
    public void onPause() {
        super.onPause();
        if (webView != null) {
            if (!callHiddenWebViewOnPause()) {
                webView.pauseTimers();
            }

            String url = webView.getUrl();
            if (url != null && !noUrl.equals(url)) {    // if any url has been loaded 
                webView.loadUrl(noUrl);                 // load a static url to stop any javascript
            }
        }
        CookieSyncManager.getInstance().stopSync();

        if (!this.isFinishing() && !navigatingAway) { // only invoke setContentIntentNotification when going into background
            mainapp.addNotification(this.getIntent());
        }

        if ((isScreenLocked) || (screenDimmed)) {
            isScreenLocked = false;
            screenDimmed = false;
            setScreenBrightness(screenBrightnessOriginal);
        }
    }

    @Override
    public void onWindowFocusChanged(boolean hasFocus) {
        super.onWindowFocusChanged(hasFocus);

        if (hasFocus) {
            setImmersiveModeOn(webView);
            set_labels();       // need to redraw button Press states since ActionBar and Notification access clears them
        }
    }

    /**
     * Called when the activity is finished.
     */
    @SuppressWarnings("deprecation")
    @Override
    public void onDestroy() {
        Log.d("Engine_Driver", "throttle.onDestroy()");
        if (webView != null) {
            scale = webView.getScale(); // save current scale for next onCreate
        }
        repeatUpdateHandler = null;
        tg.release();
        mainapp.throttle_msg_handler = null;

        super.onDestroy();
    }

    private boolean callHiddenWebViewOnPause() {
        try {
            Method method = WebView.class.getMethod("onPause");
            method.invoke(webView);
        } catch (Exception e) {
            return false;
        }
        return true;
    }

    private boolean callHiddenWebViewOnResume() {
        try {
            Method method = WebView.class.getMethod("onResume");
            method.invoke(webView);
        } catch (Exception e) {
            return false;
        }
        return true;
    }

    // load the url
    private void load_webview() {
        String url = currentUrl;
        if (webViewLocation.equals("none")) {       // if not displaying webview
            webViewIsOn = false;
            url = noUrl;                            // load static url to stop javascript
            currentUrl = null;
            firstUrl = null;
        } else if (url == null)                       // else if initializing
        {
            webViewIsOn = true;
            url = mainapp.createUrl(prefs.getString("InitialThrotWebPage",
                    getApplicationContext().getResources().getString(R.string.prefInitialThrotWebPageDefaultValue)));
            if (url == null) {      //if port is invalid
                url = noUrl;
            }

            if (firstUrl == null) {
                scale = initialScale;
                webView.setInitialScale((int) (100 * scale));
            }
            firstUrl = null;
        }
        webView.loadUrl(url);
    }

    void setAllFunctionLabelsAndListeners() {
        set_function_labels_and_listeners_for_view('T');
        set_function_labels_and_listeners_for_view('S');
        set_function_labels_and_listeners_for_view('G');
    }

    // helper function to set up function buttons for each throttle
    // loop through all function buttons and
    // set label and dcc functions (based on settings) or hide if no label
    void set_function_labels_and_listeners_for_view(char whichThrottle) {
        // Log.d("Engine_Driver","starting set_function_labels_and_listeners_for_view");

        ViewGroup tv; // group
        ViewGroup r; // row
        function_button_touch_listener fbtl;
        Button b; // button
        int k = 0; // button count
        LinkedHashMap<Integer, String> function_labels_temp;
        LinkedHashMap<Integer, Button> functionButtonMap = new LinkedHashMap<>();

        if (whichThrottle == 'T') {
            tv = fbT;
        } else if (whichThrottle == 'G') {
            tv = fbG;
        } else {
            tv = fbS;
        }

        // Ignore the labels for the loco in the Roster and use the defaults... if requested in preferences
        boolean audfl = prefs.getBoolean("prefAlwaysUseDefaultFunctionLabels", getResources().getBoolean(R.bool.prefAlwaysUseDefaultFunctionLabelsDefaultValue));

        // note: we make a copy of function_labels_x because TA might change it
        // while we are using it (causing issues during button update below)
        if (!audfl) {
            if (whichThrottle == 'T' && mainapp.function_labels_T != null && mainapp.function_labels_T.size() > 0) {
                function_labels_temp = new LinkedHashMap<>(mainapp.function_labels_T);
            } else if (whichThrottle == 'G' && mainapp.function_labels_G != null && mainapp.function_labels_G.size() > 0) {
                function_labels_temp = new LinkedHashMap<>(mainapp.function_labels_G);
            } else if (whichThrottle == 'S' && mainapp.function_labels_S != null && mainapp.function_labels_S.size() > 0) {
                function_labels_temp = new LinkedHashMap<>(mainapp.function_labels_S);
            } else {
                function_labels_temp = mainapp.function_labels_default;
            }
        } else { // Force using the Default Function Labels
            function_labels_temp = mainapp.function_labels_default;
        }

        // put values in array for indexing in next step TODO: find direct way
        // to do this
        ArrayList<Integer> aList = new ArrayList<>();
        aList.addAll(function_labels_temp.keySet());

        for (int i = 0; i < tv.getChildCount(); i++) {
            r = (ViewGroup) tv.getChildAt(i);
            for (int j = 0; j < r.getChildCount(); j++) {
                b = (Button) r.getChildAt(j);
                if (k < function_labels_temp.size()) {
                    Integer func = aList.get(k);
                    functionButtonMap.put(func, b); // save function to button
                    // mapping
                    String bt = function_labels_temp.get(func);
                    fbtl = new function_button_touch_listener(func, whichThrottle, bt);
                    b.setOnTouchListener(fbtl);
                    bt = bt + "        ";  // pad with spaces, and limit to 7 characters
                    b.setText(bt.substring(0, 7));
                    b.setVisibility(View.VISIBLE);
                    b.setEnabled(false); // start out with everything disabled
                } else {
                    b.setVisibility(View.GONE);
                }
                k++;
            }
        }

        // update the function-to-button map for the current throttle
        if (whichThrottle == 'T')
            functionMapT = functionButtonMap;
        else if (whichThrottle == 'G') {
            functionMapG = functionButtonMap;
        } else
            functionMapS = functionButtonMap;
    }

    // helper function to get a numbered function button from its throttle and function number
    Button getFunctionButton(char whichThrottle, int func) {
        Button b; // button
        LinkedHashMap<Integer, Button> functionButtonMap;

        if (whichThrottle == 'T')
            functionButtonMap = functionMapT;
        else if (whichThrottle == 'G') {
            functionButtonMap = functionMapG;
        } else {
            functionButtonMap = functionMapS;
        }
        b = functionButtonMap.get(func);
        return b;
   }

    // lookup and set values of various informational text labels and size the
    // screen elements
    @SuppressWarnings("deprecation")
    private void set_labels() {
        // Log.d("Engine_Driver","starting set_labels");

        int throttle_count = 0;
        int height_T; // height of first throttle area
        int height_S; // height of second throttle area
        int height_G;// height of third throttle area

        // avoid NPE by not letting this run too early (reported to Play Store)
        if (tvVolT == null) return;

        // hide or display volume control indicator based on variable
        setVolumeIndicator();

        // set speed buttons speed step
        BUTTON_SPEED_STEP = preferences.getIntPrefValue(prefs, "speed_arrows_throttle_speed_step", "4");

        // set up max speeds for throttles
        int maxThrottle = preferences.getIntPrefValue(prefs, "maximum_throttle_preference", getApplicationContext().getResources().getString(R.string.prefMaximumThrottleDefaultValue));
        maxThrottle = (int) Math.round(MAX_SPEED_VAL_WIT * (maxThrottle * .01)); // convert from percent
        sbT.setMax(maxThrottle);
        sbS.setMax(maxThrottle);
        sbG.setMax(maxThrottle);

        // set max allowed change for throttles from prefs
        int maxChange = preferences.getIntPrefValue(prefs, "maximum_throttle_change_preference", getApplicationContext().getResources().getString(R.string.prefMaximumThrottleChangeDefaultValue));
        max_throttle_change = (int) Math.round(maxThrottle * (maxChange * .01));

        if (mainapp.consistT.isEmpty()) {
            maxSpeedStepT = 100;
        }
        if (mainapp.consistG.isEmpty()) {
            maxSpeedStepG = 100;
        }
        if (mainapp.consistS.isEmpty()) {
            maxSpeedStepS = 100;
        }
        //get speed steps from prefs
        speedStepPref = preferences.getIntPrefValue(prefs, "DisplaySpeedUnits", getApplicationContext().getResources().getString(R.string.prefDisplaySpeedUnitsDefaultValue));
        setDisplayUnitScale('T');
        setDisplayUnitScale('G');
        setDisplayUnitScale('S');

        setDisplayedSpeed('T', sbT.getProgress());  // update numeric speeds since units might have changed
        setDisplayedSpeed('G', sbG.getProgress());
        setDisplayedSpeed('S', sbS.getProgress());

        final DisplayMetrics dm = getResources().getDisplayMetrics();
        // Get the screen's density scale
        final float denScale = dm.density;

        // SPDHT decrease height of Loco Id (if requested in preferences)
        boolean dlih = prefs.getBoolean("prefDecreaseLocoNumberHeight", getResources().getBoolean(R.bool.prefDecreaseLocoNumberHeightDefaultValue));
        // Convert the dps to pixels, based on density scale
        int newDlihHeight;
        int newDlihFontSize;
        if (dlih) {
            newDlihHeight = (int) (40 * denScale + 0.5f); // decreased height
            newDlihFontSize = 32; // decreased height
        } else {
            newDlihHeight = (int) (50 * denScale + 0.5f); // normal height
            newDlihFontSize = 36; // normal height
        }
        // SPDHT

        // increase height of throttle slider (if requested in preferences)
        boolean ish = prefs.getBoolean("increase_slider_height_preference", getResources().getBoolean(R.bool.prefIncreaseSliderHeightDefaultValue));

        // Convert the dps to pixels, based on density scale
        int newHeight;
        if (ish) {
            newHeight = (int) (80 * denScale + 0.5f); // increased height
        } else {
            newHeight = (int) (50 * denScale + 0.5f); // normal height
        }

        //
        boolean sadion = prefs.getBoolean("prefShowAddressInsteadOfName", getResources().getBoolean(R.bool.prefShowAddressInsteadOfNameDefaultValue));
        //

        final int conNomTextSize = 24;
        final double minTextScale = 0.5;
        String bLabel;
        Button b = bSelT;
        if (mainapp.consistT.isActive()) {
            if (!sadion) {
                bLabel = mainapp.consistT.toString();
            } else {
                bLabel = mainapp.consistT.formatConsistAddr();
            }
            throttle_count++;
        } else {
            bLabel = "Press to select";
            // whichVolume = 'S'; //set the next throttle to use volume control
        }
        double textScale = 1.0;
        int bWidth = b.getWidth(); // scale text if required to fit the textView
        b.setTextSize(TypedValue.COMPLEX_UNIT_SP, conNomTextSize);
        double textWidth = b.getPaint().measureText(bLabel);
        if (bWidth == 0)
            selectLocoRendered = false;
        else {
            selectLocoRendered = true;
            if (textWidth > 0 && textWidth > bWidth) {
                textScale = bWidth / textWidth;
                if (textScale < minTextScale)
                    textScale = minTextScale;
            }
        }
        int textSize = (int) (conNomTextSize * textScale);
        b.setTextSize(TypedValue.COMPLEX_UNIT_SP, textSize);
        b.setText(bLabel);
        b.setSelected(false);
        b.setPressed(false);

        b = bSelS;
        if (mainapp.consistS.isActive()) {
            if (!sadion) {
                bLabel = mainapp.consistS.toString();
            } else {
                bLabel = mainapp.consistS.formatConsistAddr();
            }
            throttle_count++;
        } else {
            bLabel = "Press to select";
        }
        textScale = 1.0;
        bWidth = b.getWidth(); // scale text if required to fit the textView
        b.setTextSize(TypedValue.COMPLEX_UNIT_SP, conNomTextSize);
        textWidth = b.getPaint().measureText(bLabel);
        if (bWidth != 0 && textWidth > 0 && textWidth > bWidth) {
            textScale = bWidth / textWidth;
            if (textScale < minTextScale)
                textScale = minTextScale;
        }
        textSize = (int) (conNomTextSize * textScale);
        b.setTextSize(TypedValue.COMPLEX_UNIT_SP, textSize);
        b.setText(bLabel);
        b.setSelected(false);
        b.setPressed(false);

        b = bSelG;
        if (mainapp.consistG.isActive()) {
            if (!sadion) {
                bLabel = mainapp.consistG.toString();
            } else {
                bLabel = mainapp.consistG.formatConsistAddr();
            }
            throttle_count++;
        } else {
            bLabel = "Press to select";
        }
        textScale = 1.0;
        bWidth = b.getWidth(); // scale text if required to fit the textView
        b.setTextSize(TypedValue.COMPLEX_UNIT_SP, conNomTextSize);
        textWidth = b.getPaint().measureText(bLabel);
        if (bWidth != 0 && textWidth > 0 && textWidth > bWidth) {
            textScale = bWidth / textWidth;
            if (textScale < 0.5)
                textScale = 0.5;
        }
        textSize = (int) (conNomTextSize * textScale);
        b.setTextSize(TypedValue.COMPLEX_UNIT_SP, textSize);
        b.setText(bLabel);
        b.setSelected(false);
        b.setPressed(false);

        int screenHeight = vThrotScrWrap.getHeight(); // get the height of usable area
        if (screenHeight == 0) {
            // throttle screen hasn't been drawn yet, so use display metrics for
            // now
            screenHeight = dm.heightPixels - (int) (titleBar * (dm.densityDpi / 160.)); // allow for title bar, etc
        }

        // increase the web view height if the preference is set
        boolean iwvs = prefs.getBoolean("prefIncreaseWebViewSize", getResources().getBoolean(R.bool.prefIncreaseWebViewSizeDefaultValue));

        // save part the screen for webview
        if (webViewLocation.equals("Top") || webViewLocation.equals("Bottom")) {
            webViewIsOn = true;
            if (!iwvs) {
                // save half the screen
                screenHeight *= 0.5;
            } else {
                // save 60% of the screen
                if (webViewLocation.equals("Bottom")) {
                    screenHeight *= 0.40;
                } else {
                    screenHeight *= 0.60;
                }
            }
        }

        // SPDHT set height of Loco Id and Direction Button areas
        LinearLayout.LayoutParams llLidp = new LinearLayout.LayoutParams(ViewGroup.LayoutParams.MATCH_PARENT, newDlihHeight);
        llTLocoId.setLayoutParams(llLidp);
        llSLocoId.setLayoutParams(llLidp);
        llGLocoId.setLayoutParams(llLidp);
        llTLocoDir.setLayoutParams(llLidp);
        llSLocoDir.setLayoutParams(llLidp);
        llGLocoDir.setLayoutParams(llLidp);
        //
        tvSpdValT.setTextSize(TypedValue.COMPLEX_UNIT_SP, newDlihFontSize);
        tvSpdValS.setTextSize(TypedValue.COMPLEX_UNIT_SP, newDlihFontSize);
        tvSpdValG.setTextSize(TypedValue.COMPLEX_UNIT_SP, newDlihFontSize);
        // SPDHT


        //set height of slider areas
        LinearLayout.LayoutParams llLp = new LinearLayout.LayoutParams(ViewGroup.LayoutParams.MATCH_PARENT, newHeight);
        llTSetSpd.setLayoutParams(llLp);
        llSSetSpd.setLayoutParams(llLp);
        llGSetSpd.setLayoutParams(llLp);

        //set margins of slider areas
        int sliderMargin = preferences.getIntPrefValue(prefs, "left_slider_margin", getApplicationContext().getResources().getString(R.string.prefSliderLeftMarginDefaultValue));

        //show speed buttons based on pref
        sbS.setVisibility(VISIBLE);  //always show slider if buttons not shown
        sbG.setVisibility(VISIBLE);
        sbT.setVisibility(VISIBLE);
        if (prefs.getBoolean("display_speed_arrows_buttons", false)) {
            bLSpdT.setVisibility(VISIBLE);
            bLSpdS.setVisibility(VISIBLE);
            bLSpdG.setVisibility(VISIBLE);
            bRSpdT.setVisibility(VISIBLE);
            bRSpdS.setVisibility(VISIBLE);
            bRSpdG.setVisibility(VISIBLE);
            bLSpdT.setText(speedButtonLeftText);
            bLSpdG.setText(speedButtonLeftText);
            bLSpdS.setText(speedButtonLeftText);
            bRSpdT.setText(speedButtonRightText);
            bRSpdG.setText(speedButtonRightText);
            bRSpdS.setText(speedButtonRightText);
            //if buttons enabled, hide the slider if requested
            if (prefs.getBoolean("hide_slider_preference", false)) {
                sbS.setVisibility(GONE);
                sbG.setVisibility(GONE);
                sbT.setVisibility(GONE);
                bLSpdT.setText(speedButtonDownText);
                bLSpdG.setText(speedButtonDownText);
                bLSpdS.setText(speedButtonDownText);
                bRSpdT.setText(speedButtonUpText);
                bRSpdG.setText(speedButtonUpText);
                bRSpdS.setText(speedButtonUpText);
            }
        } else {  //hide speed buttons based on pref
            bLSpdT.setVisibility(GONE);
            bLSpdS.setVisibility(GONE);
            bLSpdG.setVisibility(GONE);
            bRSpdT.setVisibility(GONE);
            bRSpdS.setVisibility(GONE);
            bRSpdG.setVisibility(GONE);
            sliderMargin += 30;  //a little extra margin previously in button
        }

        sbS.setPadding(sliderMargin, 0, sliderMargin, 0);
        sbG.setPadding(sliderMargin, 0, sliderMargin, 0);
        sbT.setPadding(sliderMargin, 0, sliderMargin, 0);

        if (screenHeight > throttleMargin) { // don't do this if height is invalid
            // determine how to split the screen (evenly if all three, 45/45/10 for two, 80/10/10 if only one)
            screenHeight -= throttleMargin;
            String numThrot = prefs.getString("NumThrottle", getResources().getString(R.string.prefNumOfThrottlesDefault));

            // don't allow third throttle if not supported in JMRI (prior to multithrottle change)
            if (mainapp.withrottle_version < 2.0 && numThrot.matches("Three")) {
                numThrot = "Two";
            }

            if (numThrot.matches("One")) {
                height_T = screenHeight;
                height_S = 0;
                height_G = 0;
            } else if (numThrot.matches("Two") && !mainapp.consistS.isActive()) {
                height_T = (int) (screenHeight * 0.9);
                height_S = (int) (screenHeight * 0.10);
                height_G = 0;
            } else if (numThrot.matches("Two") && !mainapp.consistT.isActive()) {
                height_T = (int) (screenHeight * 0.10);
                height_S = (int) (screenHeight * 0.9);
                height_G = 0;
            } else if (numThrot.matches("Two")) {
                height_T = (int) (screenHeight * 0.5);
                height_S = (int) (screenHeight * 0.5);
                height_G = 0;
            } else if (throttle_count == 0 || throttle_count == 3) {
                height_T = (int) (screenHeight * 0.33);
                height_S = (int) (screenHeight * 0.33);
                height_G = (int) (screenHeight * 0.33);
            } else if (!mainapp.consistT.isActive() && !mainapp.consistS.isActive()) {
                height_T = (int) (screenHeight * 0.10);
                height_S = (int) (screenHeight * 0.10);
                height_G = (int) (screenHeight * 0.80);
            } else if (!mainapp.consistT.isActive() && !mainapp.consistG.isActive()) {
                height_T = (int) (screenHeight * 0.10);
                height_S = (int) (screenHeight * 0.80);
                height_G = (int) (screenHeight * 0.10);
            } else if (!mainapp.consistS.isActive() && !mainapp.consistG.isActive()) {
                height_T = (int) (screenHeight * 0.80);
                height_S = (int) (screenHeight * 0.10);
                height_G = (int) (screenHeight * 0.10);
            } else if (!mainapp.consistT.isActive()) {
                height_T = (int) (screenHeight * 0.10);
                height_S = (int) (screenHeight * 0.45);
                height_G = (int) (screenHeight * 0.45);
            } else if (!mainapp.consistS.isActive()) {
                height_T = (int) (screenHeight * 0.45);
                height_S = (int) (screenHeight * 0.10);
                height_G = (int) (screenHeight * 0.45);
            } else {
                height_T = (int) (screenHeight * 0.45);
                height_S = (int) (screenHeight * 0.45);
                height_G = (int) (screenHeight * 0.10);
            }

            // set height of T area
            llLp = new LinearLayout.LayoutParams(ViewGroup.LayoutParams.FILL_PARENT, height_T);
            llLp.bottomMargin = (int) (throttleMargin * (dm.densityDpi / 160.));
            llT.setLayoutParams(llLp);

            // update throttle slider top/bottom
            T_top = llT.getTop() + sbT.getTop() + bSelT.getHeight() + bFwdT.getHeight();
            T_bottom = llT.getTop() + sbT.getBottom() + bSelT.getHeight() + bFwdT.getHeight();

            // set height of S area
            llLp = new LinearLayout.LayoutParams(ViewGroup.LayoutParams.FILL_PARENT, height_S);
            llLp.bottomMargin = (int) (throttleMargin * (dm.densityDpi / 160.));
            llS.setLayoutParams(llLp);

            // update throttle slider top/bottom
            S_top = llS.getTop() + sbS.getTop() + bSelS.getHeight() + bFwdS.getHeight();
            S_bottom = llS.getTop() + sbS.getBottom() + bSelS.getHeight() + bFwdS.getHeight();

            // set height of G area
            llLp = new LinearLayout.LayoutParams(ViewGroup.LayoutParams.FILL_PARENT, height_G);
            llLp.bottomMargin = (int) (throttleMargin * (dm.densityDpi / 160.));
            llG.setLayoutParams(llLp);

            // update throttle slider top/bottom
            G_top = llG.getTop() + sbG.getTop() + bSelG.getHeight() + bFwdG.getHeight();
            G_bottom = llG.getTop() + sbG.getBottom() + bSelG.getHeight() + bFwdG.getHeight();
        }

        // update the direction indicators
        showDirectionIndications();

        // update the state of each function button based on shared variable
        set_all_function_states('T');
        set_all_function_states('S');
        set_all_function_states('G');

        //adjust several items in the menu
        if (TMenu != null) {
            mainapp.displayEStop(TMenu);
            mainapp.setPowerStateButton(TMenu);
            mainapp.displayPowerStateMenuButton(TMenu);
            mainapp.setPowerMenuOption(TMenu);
            mainapp.setWebMenuOption(TMenu);
            mainapp.setRoutesMenuOption(TMenu);
            mainapp.setTurnoutsMenuOption(TMenu);
        }
        vThrotScrWrap.invalidate();
        // Log.d("Engine_Driver","ending set_labels");
    }

    @SuppressWarnings("deprecation")
    @Override
    public boolean onKeyDown(int key, KeyEvent event) {
        // Handle pressing of the back button
        if (key == KEYCODE_BACK) {
            if (webView.canGoBack() && !clearHistory) {
                scale = webView.getScale(); // save scale
                webView.goBack();
                webView.setInitialScale((int) (100 * scale)); // restore scale
            } else
                mainapp.checkExit(this);
            return (true); // stop processing this key
        } else if ((key == KEYCODE_VOLUME_UP) || (key == KEYCODE_VOLUME_DOWN)) {  // use volume to change speed for specified loco
            char wVol = 0;
            if (whichVolume == 'T' && mainapp.consistT.isActive()) {
                wVol = 'T';
            }
            if (whichVolume == 'S' && mainapp.consistS.isActive()) {
                wVol = 'S';
            }
            if (whichVolume == 'G' && mainapp.consistG.isActive()) {
                wVol = 'G';
            }
            if (wVol != 0) {
                if (key == KEYCODE_VOLUME_UP) {
                    speedChangeAndNotify(wVol, 1);
                } else {
                    speedChangeAndNotify(wVol, -1);
                }
            }
            return (true); // stop processing this key
        }
        return (super.onKeyDown(key, event)); // continue with normal key
        // processing
    }

    private void disconnect() {
        // release the locos
        mainapp.consistT.release();
        mainapp.consistS.release();
        mainapp.consistG.release();
        mainapp.sendMsg(mainapp.comm_msg_handler, message_type.RELEASE, "", 'T');   // release first loco
        mainapp.sendMsg(mainapp.comm_msg_handler, message_type.RELEASE, "", 'S');   // release second loco
        mainapp.sendMsg(mainapp.comm_msg_handler, message_type.RELEASE, "", 'G');   // release third loco

        webView.stopLoading();
        this.finish(); // end this activity
    }

    @Override
    public boolean onCreateOptionsMenu(Menu menu) {
        MenuInflater inflater = getMenuInflater();
        inflater.inflate(R.menu.throttle_menu, menu);
        TMenu = menu;
        return true;
    }

    @Override
    public boolean onOptionsItemSelected(MenuItem item) {
        // Handle all of the possible menu actions.
        Intent in;
        switch (item.getItemId()) {
            case R.id.turnouts_mnu:
                in = new Intent().setClass(this, turnouts.class);
                navigatingAway = true;
                startActivity(in);
                connection_activity.overridePendingTransition(this, R.anim.push_right_in, R.anim.push_right_out);
                break;
            case R.id.routes_mnu:
                in = new Intent().setClass(this, routes.class);
                navigatingAway = true;
                startActivity(in);
                connection_activity.overridePendingTransition(this, R.anim.push_left_in, R.anim.push_left_out);
                break;
            case R.id.web_mnu:
                in = new Intent().setClass(this, web_activity.class);
                navigatingAway = true;
                startActivity(in);
                connection_activity.overridePendingTransition(this, R.anim.fade_in, R.anim.fade_out);
                break;
            case R.id.exit_mnu:
                navigatingAway = true;
                mainapp.checkExit(this);
                break;
            case R.id.power_control_mnu:
                in = new Intent().setClass(this, power_control.class);
                navigatingAway = true;
                startActivity(in);
                connection_activity.overridePendingTransition(this, R.anim.fade_in, R.anim.fade_out);
                break;
            case R.id.preferences_mnu:
                in = new Intent().setClass(this, preferences.class);
                navigatingAway = true;
                startActivityForResult(in, ACTIVITY_PREFS);   // reinitialize function buttons and labels on return
                connection_activity.overridePendingTransition(this, R.anim.fade_in, R.anim.fade_out);
                break;
            case R.id.settings_mnu:
                in = new Intent().setClass(this, function_settings.class);
                navigatingAway = true;
                startActivity(in);
                connection_activity.overridePendingTransition(this, R.anim.fade_in, R.anim.fade_out);
                break;
            case R.id.about_mnu:
                in = new Intent().setClass(this, about_page.class);
                navigatingAway = true;
                startActivity(in);
                connection_activity.overridePendingTransition(this, R.anim.fade_in, R.anim.fade_out);
                break;
            case R.id.logviewer_menu:
                Intent logviewer = new Intent().setClass(this, LogViewerActivity.class);
                navigatingAway = true;
                startActivity(logviewer);
                connection_activity.overridePendingTransition(this, R.anim.fade_in, R.anim.fade_out);
                break;
            case R.id.EmerStop:
                mainapp.sendEStopMsg();
                speedUpdate(0);  // update all three throttles
                applySpeedRelatedOptions();  // update all three throttles

                break;
            case R.id.power_layout_button:
                if (!mainapp.isPowerControlAllowed()) {
                    AlertDialog.Builder b = new AlertDialog.Builder(this);
                    b.setIcon(android.R.drawable.ic_dialog_alert);
                    b.setTitle("Will Not Work!");
                    b.setMessage("JMRI has the wiThrottle power control setting to off.\n\nWill now remove Power Icon.\n\nWill display again when JMRI setting is on.");
                    b.setCancelable(true);
                    b.setNegativeButton("OK", null);
                    AlertDialog alert = b.create();
                    alert.show();
                    mainapp.displayPowerStateMenuButton(TMenu);
                } else {
                    mainapp.powerStateMenuButton();
                }
                break;
            case R.id.EditConsistT_menu:
                Intent consistEdit = new Intent().setClass(this, ConsistEdit.class);
                consistEdit.putExtra("whichThrottle", 'T');
                navigatingAway = true;
                startActivityForResult(consistEdit, ACTIVITY_CONSIST);
                connection_activity.overridePendingTransition(this, R.anim.fade_in, R.anim.fade_out);
                break;
            case R.id.EditConsistS_menu:
                Intent consistEdit2 = new Intent().setClass(this, ConsistEdit.class);
                consistEdit2.putExtra("whichThrottle", 'S');
                navigatingAway = true;
                startActivityForResult(consistEdit2, ACTIVITY_CONSIST);
                connection_activity.overridePendingTransition(this, R.anim.fade_in, R.anim.fade_out);
                break;
            case R.id.EditConsistG_menu:
                Intent consistEdit3 = new Intent().setClass(this, ConsistEdit.class);
                consistEdit3.putExtra("whichThrottle", 'G');
                navigatingAway = true;
                startActivityForResult(consistEdit3, ACTIVITY_CONSIST);
                connection_activity.overridePendingTransition(this, R.anim.fade_in, R.anim.fade_out);
                break;
            case R.id.EditLightsConsistT_menu:
                Intent consistLightsEdit = new Intent().setClass(this, ConsistLightsEdit.class);
                consistLightsEdit.putExtra("whichThrottle", 'T');
                navigatingAway = true;
                startActivityForResult(consistLightsEdit, ACTIVITY_CONSIST_LIGHTS);
                connection_activity.overridePendingTransition(this, R.anim.fade_in, R.anim.fade_out);
                break;
            case R.id.EditLightsConsistS_menu:
                Intent consistLightsEdit2 = new Intent().setClass(this, ConsistLightsEdit.class);
                consistLightsEdit2.putExtra("whichThrottle", 'S');
                navigatingAway = true;
                startActivityForResult(consistLightsEdit2, ACTIVITY_CONSIST_LIGHTS);
                connection_activity.overridePendingTransition(this, R.anim.fade_in, R.anim.fade_out);
                break;
            case R.id.EditLightsConsistG_menu:
                Intent consistLightsEdit3 = new Intent().setClass(this, ConsistLightsEdit.class);
                consistLightsEdit3.putExtra("whichThrottle", 'G');
                navigatingAway = true;
                startActivityForResult(consistLightsEdit3, ACTIVITY_CONSIST_LIGHTS);
                connection_activity.overridePendingTransition(this, R.anim.fade_in, R.anim.fade_out);
                break;
        }
        return super.onOptionsItemSelected(item);
    }

    // handle return from menu items
    @Override
    protected void onActivityResult(int requestCode, int resultCode, Intent data) {
        switch (requestCode) {
            case ACTIVITY_SELECT_LOCO:
                if (resultCode == select_loco.RESULT_LOCO_EDIT)
                    ActivityConsistUpdate(resultCode, data.getExtras());
                if (!getConsist(whichVolume).isActive()) {          // if consist on Volume throttle was released
                    setNextActiveThrottle();                        // move to next throttle
                }
                break;
            case ACTIVITY_CONSIST:         // edit loco or edit consist
                if (resultCode == ConsistEdit.RESULT_CON_EDIT)
                    ActivityConsistUpdate(resultCode, data.getExtras());
                break;
            case ACTIVITY_CONSIST_LIGHTS:         // edit consist lights
                break;   // nothing to do
            case ACTIVITY_PREFS: {    // edit prefs
                if (resultCode == preferences.RESULT_GAMEPAD) { // gamepad pref changed
                    // update tone generator volume
                    tg.release();
                    tg = new ToneGenerator(AudioManager.STREAM_NOTIFICATION,
                            preferences.getIntPrefValue(prefs, "prefGamePadFeedbackVolume", getApplicationContext().getResources().getString(R.string.prefGamePadFeedbackVolumeDefaultValue)));
                    // update GamePad Support
                    setGamepadKeys();
                }
                break;
            }
        }

        // loop through all function buttons and
        // set label and dcc functions (based on settings) or hide if no label
        setAllFunctionLabelsAndListeners();
        set_labels();

    }

    private void ActivityConsistUpdate(int resultCode, Bundle extras) {
        if (extras != null) {
            char whichThrottle = extras.getChar("whichThrottle");
            int dir;
            int speed;
            if (whichThrottle == 'T') {
                dir = dirT;
                speed = (sbT == null ? 0 : sbT.getProgress());
            } else if (whichThrottle == 'G') {
                dir = dirG;
                speed = (sbG == null ? 0 : sbG.getProgress());
            } else {
                dir = dirS;
                speed = (sbS == null ? 0 : sbS.getProgress());
            }
            setEngineDirection(whichThrottle, dir, false);  // update direction for each loco in consist
            sendSpeedMsg(whichThrottle, speed);             // ensure all trailing units have the same speed as the lead engine
        }
    }

    // touch events outside the GestureOverlayView get caught here
    @Override
    public boolean onTouchEvent(MotionEvent event) {
        // Log.d("Engine_Driver", "onTouch Title action " + event.getAction());
        switch (event.getAction()) {
            case MotionEvent.ACTION_DOWN:
                gestureStart(event);
                break;
            case MotionEvent.ACTION_UP:
                gestureEnd(event);
                break;
            case MotionEvent.ACTION_MOVE:
                gestureMove(event);
                break;
            case MotionEvent.ACTION_CANCEL:
                gestureCancel(event);
        }
        return true;
    }

    @Override
    public boolean dispatchTouchEvent(MotionEvent ev) {
        // if screen is locked
        if (isScreenLocked) {
            // check if we have a swipe up
            if (ev.getAction() == ACTION_DOWN) {
                gestureStart(ev);
            }
            if (ev.getAction() == ACTION_UP) {
                gestureEnd(ev);
            }
            // otherwise ignore the event
            return true;
        }
        // not locked ... proceed with normal processing
        return super.dispatchTouchEvent(ev);
    }

    @Override
    public void onGesture(GestureOverlayView arg0, MotionEvent event) {
        gestureMove(event);
    }

    @Override
    public void onGestureCancelled(GestureOverlayView overlay, MotionEvent event) {
        gestureCancel(event);
    }

    // determine if the action was long enough to be a swipe
    @Override
    public void onGestureEnded(GestureOverlayView overlay, MotionEvent event) {
        gestureEnd(event);
    }

    @Override
    public void onGestureStarted(GestureOverlayView overlay, MotionEvent event) {
        gestureStart(event);
    }

    private void gestureStart(MotionEvent event) {
        gestureStartX = event.getX();
        gestureStartY = event.getY();
        // Log.d("Engine_Driver", "gestureStart y=" + gestureStartY);

        // check if the sliders are already hidden by preference
        if (!prefs.getBoolean("hide_slider_preference", false)) {
            // if gesture is attempting to start over an enabled slider, ignore it and return immediately.
            if ((sbT.isEnabled() && gestureStartY >= T_top && gestureStartY <= T_bottom)
                    || (sbS.isEnabled() && gestureStartY >= S_top && gestureStartY <= S_bottom)
                    || (sbG.isEnabled() && gestureStartY >= G_top && gestureStartY <= G_bottom)) {
                // Log.d("Engine_Driver","exiting gestureStart");
                return;
            }
        }
        gestureInProgress = true;
        gestureFailed = false;
        gestureLastCheckTime = event.getEventTime();
        mVelocityTracker.clear();

        // start the gesture timeout timer
        if (mainapp.throttle_msg_handler != null)
            mainapp.throttle_msg_handler.postDelayed(gestureStopped, gestureCheckRate);
    }

    public void gestureMove(MotionEvent event) {
        // Log.d("Engine_Driver", "gestureMove action " + event.getAction());
        if (gestureInProgress) {
            // stop the gesture timeout timer
            mainapp.throttle_msg_handler.removeCallbacks(gestureStopped);

            mVelocityTracker.addMovement(event);
            if ((event.getEventTime() - gestureLastCheckTime) > gestureCheckRate) {
                // monitor velocity and fail gesture if it is too low
                gestureLastCheckTime = event.getEventTime();
                final VelocityTracker velocityTracker = mVelocityTracker;
                velocityTracker.computeCurrentVelocity(1000);
                int velocityX = (int) velocityTracker.getXVelocity();
                int velocityY = (int) velocityTracker.getYVelocity();
                // Log.d("Engine_Driver", "gestureVelocity vel " + velocityX);
                if ((Math.abs(velocityX) < threaded_application.min_fling_velocity) && (Math.abs(velocityY) < threaded_application.min_fling_velocity)) {
                    gestureFailed(event);
                }
            }
            if (gestureInProgress) {
                // restart the gesture timeout timer
                mainapp.throttle_msg_handler.postDelayed(gestureStopped, gestureCheckRate);
            }
        }
    }

    private void gestureEnd(MotionEvent event) {
        // Log.d("Engine_Driver", "gestureEnd action " + event.getAction() + " inProgress? " + gestureInProgress);
        mainapp.throttle_msg_handler.removeCallbacks(gestureStopped);
        if (gestureInProgress) {
            float deltaX = (event.getX() - gestureStartX);
            float deltaY = (event.getY() - gestureStartY);
            float absDeltaX =  Math.abs(deltaX);
            float absDeltaY = Math.abs(deltaY);
            if ((absDeltaX > threaded_application.min_fling_distance) || (absDeltaY > threaded_application.min_fling_distance)) {
                // valid gesture. Change the event action to CANCEL so that it isn't processed by any control below the gesture overlay
                event.setAction(MotionEvent.ACTION_CANCEL);
                // process swipe in the direction with the largest change
                if (absDeltaX >= absDeltaY) {
                    // swipe left/right
                    if (!isScreenLocked) {
                        boolean swipeTurnouts = prefs.getBoolean("swipe_through_turnouts_preference",
                                getResources().getBoolean(R.bool.prefSwipeThroughTurnoutsDefaultValue));
                        swipeTurnouts = swipeTurnouts && mainapp.isTurnoutControlAllowed();  //also check the allowed flag
                        boolean swipeRoutes = prefs.getBoolean("swipe_through_routes_preference",
                                getResources().getBoolean(R.bool.prefSwipeThroughRoutesDefaultValue));
                        swipeRoutes = swipeRoutes && mainapp.isRouteControlAllowed();  //also check the allowed flag
                        // if swiping (to Turnouts or Routes screen) is enabled, process the swipe
                        if (swipeTurnouts || swipeRoutes) {
                            navigatingAway = true;
                            // left to right swipe goes to turnouts if enabled in prefs
                            if (deltaX > 0.0) {
                                // swipe left
                                Intent in;
                                if (swipeTurnouts) {
                                    in = new Intent().setClass(this, turnouts.class);
                                } else {
                                    in = new Intent().setClass(this, routes.class);
                                }
                                startActivity(in);
                                connection_activity.overridePendingTransition(this, R.anim.push_right_in, R.anim.push_right_out);
                            }
                            // right to left swipe goes to routes if enabled in prefs
                            else {
                                // swipe right
                                Intent in;
                                if (swipeRoutes) {
                                    in = new Intent().setClass(this, routes.class);
                                } else {
                                    in = new Intent().setClass(this, turnouts.class);
                                }
                                startActivity(in);
                                connection_activity.overridePendingTransition(this, R.anim.push_left_in, R.anim.push_left_out);
                            }
                        }
                    }
                }
                else {
                    // swipe up/down
                    if (deltaY > 0.0) {
                        // swipe down
                        if (!isScreenLocked) {
                            // enter or exit immersive mode only if the preference is set
                            if (immersiveModeIsOn) {
                                setImmersiveModeOff(webView);
                                Toast.makeText(getApplicationContext(), "Immersive mode temporarily disabled. To disable permanently change in preferences", Toast.LENGTH_SHORT).show();
                            } else {
                                setImmersiveModeOn(webView);
                            }
                        }
                    } else {
                        // swipe up
                        switch(prefSwipeUpOption) {
                            case "Hide Web View\n(requires 'Throttle Web View' preference)":
                                if (!(keepWebViewLocation.equals("none"))) { // show/hide the web view if the preference is set
                                    if (!webViewIsOn) {
                                        webViewLocation = keepWebViewLocation;
                                    } else {
                                        webViewLocation = "none";
                                        Toast.makeText(getApplicationContext(), "Web View temporarily hidden. To hide permanently change in preferences" + webViewLocation, Toast.LENGTH_SHORT).show();
                                    }
                                    webViewIsOn = !webViewIsOn;
                                    //Toast.makeText(getApplicationContext(), "Swipe Up - " + webViewLocation, Toast.LENGTH_SHORT).show();

                                    this.onResume();
                                }
                                break;
                            case "Lock and Dim Screen":
                                if (isScreenLocked) {
                                    isScreenLocked = false;
                                    Toast.makeText(getApplicationContext(), "Throttle Screen Unlocked", Toast.LENGTH_SHORT).show();
                                    setScreenBrightness(screenBrightnessOriginal);
                                } else {
                                    isScreenLocked = true;
                                    Toast.makeText(getApplicationContext(), "Throttle Screen Locked - Swipe up again to unlock", Toast.LENGTH_SHORT).show();
                                    screenBrightnessOriginal = getScreenBrightness();
                                    setScreenBrightness(screenBrightnessDim);
                                }
                                break;
                            case "Dim Screen":
                                if (screenDimmed) {
                                    screenDimmed = false;
                                    setScreenBrightness(screenBrightnessOriginal);
                                } else {
                                    screenDimmed = true;
                                    Toast.makeText(getApplicationContext(), "Throttle Screen Dimmed - Swipe up to restore", Toast.LENGTH_SHORT).show();
                                    screenBrightnessOriginal = getScreenBrightness();
                                    setScreenBrightness(screenBrightnessDim);
                                }
                                break;
                        }
                    }
                }
            } else {
                // gesture was not long enough
                gestureFailed(event);
            }
        }
    }

    private void gestureCancel(MotionEvent event) {
        if (mainapp.throttle_msg_handler != null)
            mainapp.throttle_msg_handler.removeCallbacks(gestureStopped);
        gestureInProgress = false;
        gestureFailed = true;
    }

    void gestureFailed(MotionEvent event) {
        // end the gesture
        gestureInProgress = false;
        gestureFailed = true;
    }

    //
    // GestureStopped runs when more than gestureCheckRate milliseconds
    // elapse between onGesture events (i.e. press without movement).
    //
    @SuppressLint("Recycle")
    private Runnable gestureStopped = new Runnable() {
        @Override
        public void run() {
            if (gestureInProgress) {
                // end the gesture
                gestureInProgress = false;
                gestureFailed = true;
                // create a MOVE event to trigger the underlying control
                if (vThrotScr != null) {
                    // use uptimeMillis() rather than 0 for time in
                    // MotionEvent.obtain() call in throttle gestureStopped:
                    MotionEvent event = MotionEvent.obtain(SystemClock.uptimeMillis(), SystemClock.uptimeMillis(), MotionEvent.ACTION_MOVE, gestureStartX,
                            gestureStartY, 0);
                    try {
                        vThrotScr.dispatchTouchEvent(event);
                    } catch (IllegalArgumentException e) {
                        Log.d("Engine_Driver", "gestureStopped trigger IllegalArgumentException, OS " + android.os.Build.VERSION.SDK_INT);
                    }
                }
            }
        }
    };

    // helper app to initialize statics (in case GC has not run since app last
    // shutdown)
    // call before instantiating any instances of class
    public static void initStatics() {
        scale = initialScale;
        clearHistory = false;
        currentUrl = null;
        firstUrl = null;
    }
    // prompt for Steal? Address, if yes, send message to execute the steal
    public void promptForSteal(String addr, char whichThrottle) {
        if (stealPromptActive) return;
        stealPromptActive = true;
        final AlertDialog.Builder b = new AlertDialog.Builder(this);
        b.setIcon(android.R.drawable.ic_dialog_alert);
        b.setTitle(R.string.steal_title);
        b.setMessage(getString(R.string.steal_text, addr));
        b.setCancelable(true);
        b.setPositiveButton(R.string.yes, new DialogInterface.OnClickListener() { //if yes pressed, tell ta to proceed with steal
            public void onClick(DialogInterface dialog, int id) {
                mainapp.sendMsg(mainapp.comm_msg_handler, message_type.STEAL, addr, whichThrottle);
                stealPromptActive = false;
            }
        });
        b.setNegativeButton(R.string.no, new DialogInterface.OnClickListener() { //if no pressed do nothing
            public void onClick(DialogInterface dialog, int id) {
                stealPromptActive = false;
            }
        });
        AlertDialog alert = b.create();
        alert.show();
    }

}<|MERGE_RESOLUTION|>--- conflicted
+++ resolved
@@ -114,9 +114,6 @@
     private static double displayUnitScaleG;
     private static double displayUnitScaleS;
 
-    private static String VOLUME_INDICATOR = "v";
-    private static String[] GAMEPAD_INDICATOR = {"1", "2", "3"};
-
     private SeekBar sbT; // seekbars
     private SeekBar sbS;
     private SeekBar sbG;
@@ -147,11 +144,9 @@
     private TextView tvSpdValG;
     private TextView tvSpdLabS;
     private TextView tvSpdValS;
-
-    private TextView tvVolT; // volume indicators
-    private TextView tvVolS;
-    private TextView tvVolG;
-
+    private View vVolT; // volume indicators
+    private View vVolS;
+    private View vVolG;
     private LinearLayout llT; // throttles
     private LinearLayout llS;
     private LinearLayout llG;
@@ -265,10 +260,9 @@
     private boolean mGamepadAutoDecrement = false;
 
     private int[] gamePadIds = {0,0,0};
-    private String[] gamePadThrottleAssignment = {"","",""};
     private boolean prefGamePadMultipleDevices = false;
     private boolean usingMultiplePads = false;
-    private int gamepadCount = 0;
+
     // preference to chnage the consist's on long clicks
     boolean prefConsistLightsLongClick;
 
@@ -1262,15 +1256,18 @@
 
     private void setVolumeIndicator() {
         // hide or display volume control indicator based on variable
-        tvVolT.setText(gamePadThrottleAssignment[0]);
-        tvVolS.setText(gamePadThrottleAssignment[1]);
-        tvVolG.setText(gamePadThrottleAssignment[2]);
         if (whichVolume == 'T') {
-            tvVolT.setText(VOLUME_INDICATOR+gamePadThrottleAssignment[0]);
-        } else if (whichVolume == 'S') {
-            tvVolS.setText(VOLUME_INDICATOR+gamePadThrottleAssignment[1]);
+            vVolT.setVisibility(View.VISIBLE);
+            vVolS.setVisibility(View.GONE);
+            vVolG.setVisibility(View.GONE);
+        } else if (whichVolume == 'G') {
+            vVolT.setVisibility(View.GONE);
+            vVolS.setVisibility(View.GONE);
+            vVolG.setVisibility(View.VISIBLE);
         } else {
-            tvVolG.setText(VOLUME_INDICATOR+gamePadThrottleAssignment[2]);
+            vVolT.setVisibility(View.GONE);
+            vVolS.setVisibility(View.VISIBLE);
+            vVolG.setVisibility(View.GONE);
         }
     }
 
@@ -1429,84 +1426,52 @@
         if (prefGamePadMultipleDevices) {  // deal with multiple devices if the preference is set
             int gamePadDeviceId = event.getDeviceId();
 
-<<<<<<< HEAD
-            if ((gamePadIds[0] == 0) || (gamePadIds[0] == gamePadDeviceId)) {
-                // key event from the first gamepad.  May not know at this point IF there are more gamepads
-                gamePadIds[0] = gamePadDeviceId;
-                whichGamePad = 0;
-            } else {
-                if ((gamePadIds[1] == 0) || (gamePadIds[1] == gamePadDeviceId)) {
-                    // just got a key event from a second gamepad.  We now know there at multiple gamepads
-                    gamePadIds[1] = gamePadDeviceId;
-                    whichGamePad = 1;
-                    usingMultiplePads = true;
-                } else {
-                    if ((gamePadIds[2] == 0) || (gamePadIds[2] == gamePadDeviceId)) {
-                        // just got a key event from a third gamepad.
-                        gamePadIds[2] = gamePadDeviceId;
-                        whichGamePad = 2;
-                        usingMultiplePads = true;
-                    } else {
-                        // got a key event from an additional gamepad, just treat as is gamePad 0
-                        whichGamePad = 0;
-=======
-            if (Build.VERSION.SDK_INT > Build.VERSION_CODES.JELLY_BEAN_MR2) {
-
-                int gamePadDeviceId = event.getDeviceId();
-
-                String reassigningGamepad = "X";
-                int i;
-                int numThrottles = allThrottleLetters.length;
-                // find out if this gamepad is alread assigned
+            String reassigningGamepad = "X";
+            int i;
+            int numThrottles = allThrottleLetters.length;
+            // find out if this gamepad is alread assigned
+            for (i = 0; i < numThrottles; i++) {
+                if (gamePadIds[i] == gamePadDeviceId) {
+                    if (getConsist(allThrottleLetters[i]).isActive()) { //found the throttle and it is active
+                        whichGamePad = i;
+                    } else { // currently assigned to this throttle, but the throttle is not active
+                        gamePadIds[i] = 0;
+                        reassigningGamepad = gamePadThrottleAssignment[i];
+                        gamePadThrottleAssignment[i] = "";
+                        gamepadCount--;
+                        setVolumeIndicator(); // need to clear the indicator
+                    }
+
+                    break;
+                }
+            }
+
+            if (whichGamePad == -1) { //didn't find it
                 for (i = 0; i < numThrottles; i++) {
-                    if (gamePadIds[i] == gamePadDeviceId) {
-                        if (getConsist(allThrottleLetters[i]).isActive()) { //found the throttle and it is active
-                            whichGamePad = i;
-                        } else { // currently assigned to this throttle, but the throttle is not active
-                            gamePadIds[i] = 0;
-                            reassigningGamepad = gamePadThrottleAssignment[i];
-                            gamePadThrottleAssignment[i] = "";
-                            gamepadCount--;
-                            setVolumeIndicator(); // need to clear the indicator
-                        }
-
-                        break;
->>>>>>> 89838376
-                    }
-                }
-
-                if (whichGamePad == -1) { //didn't find it
-                    for (i = 0; i < numThrottles; i++) {
-                        if (gamePadIds[i] == 0) {  // unassigned
-                            if (getConsist(allThrottleLetters[i]).isActive()) { // found next active throttle
-                                if (gamePadIds[i]<=0) { //not currently assigned
-                                    gamePadIds[i] = gamePadDeviceId;
-                                    if (reassigningGamepad.equals("X")) { // not a reassignemnt
-                                        gamePadThrottleAssignment[i] = GAMEPAD_INDICATOR[gamepadCount];
-                                    } else { // reasigning
-                                        gamePadThrottleAssignment[i] = reassigningGamepad;
-                                    }
-                                    whichGamePad = i;
-                                    gamepadCount++;
-                                    setVolumeIndicator();
-                                    break;  // done
+                    if (gamePadIds[i] == 0) {  // unassigned
+                        if (getConsist(allThrottleLetters[i]).isActive()) { // found next active throttle
+                            if (gamePadIds[i]<=0) { //not currently assigned
+                                gamePadIds[i] = gamePadDeviceId;
+                                if (reassigningGamepad.equals("X")) { // not a reassignemnt
+                                    gamePadThrottleAssignment[i] = GAMEPAD_INDICATOR[gamepadCount];
+                                } else { // reasigning
+                                    gamePadThrottleAssignment[i] = reassigningGamepad;
                                 }
+                                whichGamePad = i;
+                                gamepadCount++;
+                                setVolumeIndicator();
+                                break;  // done
                             }
                         }
                     }
                 }
-                if (gamepadCount > 0) {
-                    usingMultiplePads = true;
-                }
-            }
-        }
-<<<<<<< HEAD
-=======
-
->>>>>>> 89838376
+            }
+            if (gamepadCount > 0) {
+                usingMultiplePads = true;
+            }
+        }
         return whichGamePad;
     }
-
 
     // listener for physical keyboard events
     // used to support the gamepad in 'NewGame' mode only   DPAD and key events
@@ -1516,7 +1481,7 @@
             int action = event.getAction();
             int keyCode = event.getKeyCode();
             int repeatCnt = event.getRepeatCount();
-            char whichThrottle;
+            char whichThrottle = ' ';
             int whichGamePad = whichGamePad(event);
 
             if (usingMultiplePads && whichGamePad >= 0) { // we have multiple gamepads AND the preference is set to make use of them
@@ -1635,7 +1600,11 @@
             } else if (keyCode == gamePadKeys[1]) {
                 // NextThrottle
                 if ((action == ACTION_DOWN) && (repeatCnt == 0)) {
-                    setNextActiveThrottle(true);
+                    if ( usingMultiplePads && whichGamePad >= 0) {
+                        whichGamePad = swapToNextAvilableThrottleForGamePad(whichGamePad);
+                    } else {
+                        setNextActiveThrottle(true);
+                    }
                 }
                 return (true); // stop processing this key
             }
@@ -2244,9 +2213,9 @@
         // SPDHT
 
         // volume indicators
-        tvVolT =(TextView) findViewById(R.id.volume_indicator_T);
-        tvVolS =(TextView) findViewById(R.id.volume_indicator_S);
-        tvVolG =(TextView) findViewById(R.id.volume_indicator_G);
+        vVolT = findViewById(R.id.volume_indicator_T);
+        vVolS = findViewById(R.id.volume_indicator_S);
+        vVolG = findViewById(R.id.volume_indicator_G);
 
         // set_default_function_labels();
         tvSpdLabT = (TextView) findViewById(R.id.speed_label_T);
@@ -2627,7 +2596,7 @@
         int height_G;// height of third throttle area
 
         // avoid NPE by not letting this run too early (reported to Play Store)
-        if (tvVolT == null) return;
+        if (vVolT == null) return;
 
         // hide or display volume control indicator based on variable
         setVolumeIndicator();
