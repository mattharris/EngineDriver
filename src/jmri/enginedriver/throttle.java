--- conflicted
+++ resolved
@@ -3387,11 +3387,7 @@
             try {
                 // restore the requested throttle direction so we can update the
                 // direction indication while we wait for an update from WiT
-<<<<<<< HEAD
-                for (int throttleIndex = 0; throttleIndex < MAX_SCREEN_THROTTLES; throttleIndex++) {
-=======
                 for (int throttleIndex = 0; throttleIndex < mainapp.maxThrottlesCurrentScreen; throttleIndex++) {
->>>>>>> 9a91bc84
                     if (savedInstanceState.getSerializable("dir" + mainapp.throttleIntToString(throttleIndex) ) != null)
                         dirs[throttleIndex] = (int) savedInstanceState.getSerializable("dir" + throttleIndex);
                 }
