--- conflicted
+++ resolved
@@ -354,7 +354,78 @@
         <item>@integer/KeyCode_Button_A</item> //gamepadB
     </integer-array>
 
-<<<<<<< HEAD
+    <string-array name="prefGamePadMocuteLabels">
+        <item> </item> //not used
+        <item>Button Select (if present) action</item>
+        <item>Button DPAD Up action</item>
+        <item>Button DPAD Down action</item>
+        <item>Button DPAD Left action</item>
+        <item>Button DPAD Right action</item>
+        <item>Button Start action</item>
+        <item>Button X [iOS] action</item>
+        <item>Button Y [Triangle] action</item>
+        <item>Button A [Cross] action</item>
+        <item>Button B [@] action</item>
+    </string-array>
+
+<!--
+    <string-array name="prefGamePadVRBoxLabels">
+        <item> </item> //not used
+        <item>Gamepad Button Esc (Front Upper)</item>
+        <item>Gamepad Button DPAD Up action</item>
+        <item>Gamepad Button DPAD Down action</item>
+        <item>Gamepad Button DPAD Left action</item>
+        <item>Gamepad Button DPAD Right action</item>
+        <item>Gamepad Button Enter (Front Lower)</item>
+        <item>Gamepad Button C action</item>
+        <item>Gamepad Button A action</item>
+        <item>Button not usable</item> // Gamepad Button B action
+        <item>Gamepad Button D action</item>
+    </string-array>
+-->
+
+    <string-array name="prefGamePadMagicseeR1Labels">
+        <item> </item> //not used
+        <item>Button OK (Front Upper)</item>
+        <item>Button DPAD Up action</item>
+        <item>Button DPAD Down action</item>
+        <item>Button DPAD Left action</item>
+        <item>Button DPAD Right action</item>
+        <item>Button Return (Front Lower)</item>
+        <item>Button C action</item>
+        <item>Button D action</item>
+        <item>Button A action</item>
+        <item>Button B action</item>
+    </string-array>
+
+    <string-array name="prefGamePadNoneLabels">
+        <item> </item> //not used
+        <item>Button not available</item>
+        <item>Button not available</item>
+        <item>Button not available</item>
+        <item>Button not available</item>
+        <item>Button not available</item>
+        <item>Button not available</item>
+        <item>Button not available</item>
+        <item>Button not available</item>
+        <item>Button not available</item>
+        <item>Button not available</item>
+    </string-array>
+
+    <string-array name="prefGamePadPrefButtonReferences">
+        <item> </item> //not used
+        <item>prefGamePadButtonReturn</item>
+        <item>prefGamePadButtonUp</item>
+        <item>prefGamePadButtonDown</item>
+        <item>prefGamePadButtonLeft</item>
+        <item>prefGamePadButtonRight</item>
+        <item>prefGamePadButtonStart</item>
+        <item>prefGamePadButton1</item>
+        <item>prefGamePadButton3</item>
+        <item>prefGamePadButton2</item>
+        <item>prefGamePadButton4</item>
+    </string-array>
+
     <string-array name="prefEsuMc2KeyOptions">
         <item>(no function)</item>
         <item>All Stop</item>
@@ -394,78 +465,6 @@
         <item>Function 26</item>
         <item>Function 27</item>
         <item>Function 28</item>
-=======
-    <string-array name="prefGamePadMocuteLabels">
-        <item> </item> //not used
-        <item>Button Select (if present) action</item>
-        <item>Button DPAD Up action</item>
-        <item>Button DPAD Down action</item>
-        <item>Button DPAD Left action</item>
-        <item>Button DPAD Right action</item>
-        <item>Button Start action</item>
-        <item>Button X [iOS] action</item>
-        <item>Button Y [Triangle] action</item>
-        <item>Button A [Cross] action</item>
-        <item>Button B [@] action</item>
-    </string-array>
-
-<!--
-    <string-array name="prefGamePadVRBoxLabels">
-        <item> </item> //not used
-        <item>Gamepad Button Esc (Front Upper)</item>
-        <item>Gamepad Button DPAD Up action</item>
-        <item>Gamepad Button DPAD Down action</item>
-        <item>Gamepad Button DPAD Left action</item>
-        <item>Gamepad Button DPAD Right action</item>
-        <item>Gamepad Button Enter (Front Lower)</item>
-        <item>Gamepad Button C action</item>
-        <item>Gamepad Button A action</item>
-        <item>Button not usable</item> // Gamepad Button B action
-        <item>Gamepad Button D action</item>
-    </string-array>
--->
-
-    <string-array name="prefGamePadMagicseeR1Labels">
-        <item> </item> //not used
-        <item>Button OK (Front Upper)</item>
-        <item>Button DPAD Up action</item>
-        <item>Button DPAD Down action</item>
-        <item>Button DPAD Left action</item>
-        <item>Button DPAD Right action</item>
-        <item>Button Return (Front Lower)</item>
-        <item>Button C action</item>
-        <item>Button D action</item>
-        <item>Button A action</item>
-        <item>Button B action</item>
-    </string-array>
-
-    <string-array name="prefGamePadNoneLabels">
-        <item> </item> //not used
-        <item>Button not available</item>
-        <item>Button not available</item>
-        <item>Button not available</item>
-        <item>Button not available</item>
-        <item>Button not available</item>
-        <item>Button not available</item>
-        <item>Button not available</item>
-        <item>Button not available</item>
-        <item>Button not available</item>
-        <item>Button not available</item>
-    </string-array>
-
-    <string-array name="prefGamePadPrefButtonReferences">
-        <item> </item> //not used
-        <item>prefGamePadButtonReturn</item>
-        <item>prefGamePadButtonUp</item>
-        <item>prefGamePadButtonDown</item>
-        <item>prefGamePadButtonLeft</item>
-        <item>prefGamePadButtonRight</item>
-        <item>prefGamePadButtonStart</item>
-        <item>prefGamePadButton1</item>
-        <item>prefGamePadButton3</item>
-        <item>prefGamePadButton2</item>
-        <item>prefGamePadButton4</item>
->>>>>>> e86a1ca7
     </string-array>
 
     <string-array name="prefImportExportOptions">
