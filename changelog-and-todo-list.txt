--- conflicted
+++ resolved
@@ -1,11 +1,8 @@
 **Version 2.18
  * prevent some crashes reported to Google Play
-<<<<<<< HEAD
  * option to hide the example server
  * option for the volume keys to follow the last touched throttle
-=======
  * Fix issue with ESU Mobile Control II knob position not updating on EStop
->>>>>>> f87e1c98
 **Version 2.17
  * Add support for ESU Mobile Control II throttle
  * Add toast messages when ESU Mobile Control II in stop mode
