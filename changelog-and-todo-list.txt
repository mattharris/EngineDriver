--- conflicted
+++ resolved
@@ -6,11 +6,8 @@
  * Introduction and Initial Setup Screens (wizard)
  * Recent Connections list - allow user to delete individual entries with long-press
  * Option to import preferences from a URL
-<<<<<<< HEAD
-=======
  * Add location permission prompt
  * Add wifi details to About screen for debugging
->>>>>>> 3a232389
 **Version 2.22
  * New 'Big Button' throttle screen option. (Only one throttle with no slider.)
  * New Colourful/Colorful theme
