# Built application files
**/build/

# Crashlytics configuations
com_crashlytics_export_strings.xml

# Local configuration file (sdk path, etc)
local.properties

# Gradle generated files
.gradle/

# Signing files
.signing/

# User-specific configurations
.idea/
/*/*.iml
EngineDriver.iml
<<<<<<< HEAD
=======
**/gradle/wrapper/
**/gen
>>>>>>> 73804f26

# OS-specific files
.DS_Store
.DS_Store?
._*
.Spotlight-V100
.Trashes
ehthumbs.db
Thumbs.db<|MERGE_RESOLUTION|>--- conflicted
+++ resolved
@@ -17,11 +17,8 @@
 .idea/
 /*/*.iml
 EngineDriver.iml
-<<<<<<< HEAD
-=======
 **/gradle/wrapper/
 **/gen
->>>>>>> 73804f26
 
 # OS-specific files
 .DS_Store
