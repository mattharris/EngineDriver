--- conflicted
+++ resolved
@@ -686,27 +686,24 @@
                             alert_activities(message_type.WIT_CON_RECONNECT, msg.obj.toString());
                         }
                         break;
-<<<<<<< HEAD
-                    case message_type.KIDS_TIMER_ENABLE:
-                        sendMsg(throttle_msg_handler, message_type.KIDS_TIMER_ENABLE, "", 0);
-                        break;
-                    case message_type.KIDS_TIMER_START:
-                        sendMsg(throttle_msg_handler, message_type.KIDS_TIMER_START, "", 0);
-                        break;
-                    case message_type.KIDS_TIMER_END:
-                        sendMsg(throttle_msg_handler, message_type.KIDS_TIMER_END, "", 0);
-                        break;
-                    case message_type.KIDS_TIMER_TICK:
-                        sendMsg(throttle_msg_handler, message_type.KIDS_TIMER_TICK, "", msg.arg1);
-                        break;
-=======
 
                     //send whatever message string comes in obj as a long toast message
                     case message_type.TOAST_MESSAGE:
                         show_toast_message(msg.obj.toString(), Toast.LENGTH_LONG);
                         break;
 
->>>>>>> 7477e224
+                    case message_type.KIDS_TIMER_ENABLE:
+                        sendMsg(throttle_msg_handler, message_type.KIDS_TIMER_ENABLE, "", 0);
+                        break;
+                    case message_type.KIDS_TIMER_START:
+                        sendMsg(throttle_msg_handler, message_type.KIDS_TIMER_START, "", 0);
+                        break;
+                    case message_type.KIDS_TIMER_END:
+                        sendMsg(throttle_msg_handler, message_type.KIDS_TIMER_END, "", 0);
+                        break;
+                    case message_type.KIDS_TIMER_TICK:
+                        sendMsg(throttle_msg_handler, message_type.KIDS_TIMER_TICK, "", msg.arg1);
+                        break;
                 }
             }
         }
