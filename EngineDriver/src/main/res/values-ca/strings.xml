--- conflicted
+++ resolved
@@ -343,13 +343,10 @@
     <string name="routes_route">Nom del Sistema de Ruta</string>
 
     <string name="throttle_name">Nom del Controlador: %1$s</string>
-<<<<<<< HEAD
-=======
 
     <string name="prefShowAdvancedPreferencesTitle">Mostra Preferències avançades?</string>
     <string name="prefShowAdvancedPreferencesSummary">Mostra o oculta les preferències addicionals.</string>
 
->>>>>>> 151f4f06
     <string name="prefConsistLightsLongClickTitle">Control de llums en Tracció Múltiple amb clic llarg.</string>
     <string name="prefConsistLightsLongClickSummary">Canvieu les llums de les locomotores individualmet en una Tracció Múltiple amb un clic llarg al botó Selecciona Locomotora.</string>
     <string name="consistLights_help">Fes clic en una Locomotora per a canviar les llums de la Locomotora \'Apagat \' o \'Sigueix Botó de Funció\'.\n\nFes clic llarg en una Locomotora per a forçar l\'estat de la llum \'Apagat\', sense enviar la comanda a la Locomotora. (p.e. si ED està confós).\n\nPrém la Fletxa Enrere per a acabar.</string>
@@ -414,15 +411,9 @@
     <string name="prefAccelerometerShakeThresholdTitle">Llindar de sacseig</string>
     <string name="prefAccelerometerShakeThresholdSummary">Llindar al qual es registrarà el sacseig. (1.5&#8211;3.5) Un valor més baix respondrà a una acció suau.\nRequereix el reinici del Engine Driver després de canviar-ho per tenir efecte.</string>
 
-<<<<<<< HEAD
-    <string name="functionButton00DefultValue">Llums</string>
-    <string name="functionButton01DefultValue">Campana</string>
-    <string name="functionButton02DefultValue">Xiulet</string>
-=======
     <string name="functionButton00DefaultValue">Llums</string>
     <string name="functionButton01DefaultValue">Campana</string>
     <string name="functionButton02DefaultValue">Xiulet</string>
->>>>>>> 151f4f06
 
     <string name="gamepadTestButtonLabelDpadUp">Amunt</string>
     <string name="gamepadTestButtonLabelDpadDown">Avall</string>
@@ -513,12 +504,9 @@
     <string name="toastImportExportCannotExport">No s\'ha pogut exportar les preferències. No s\'ha connectat al host.</string>
     <string name="toastSelectLocoConfirmClear">Confirma que vols eliminar totes les Locomotores Recents prement el botó \'Netejar Llista\' DE NOU.</string>
 
-<<<<<<< HEAD
-=======
     <!--    Toast messages for the Log Viewer Activity -->
     <string name="toastSaveLogFile">Inici de sessió Iniciat al fitxer %1$s. El registre continuarà fins que surti de l’aplicació Motor Driver.</string>
 
->>>>>>> 151f4f06
     <string name="prefTtsTitle">Resposta de veu</string>
     <string name="prefTtsSummary">Parleu esdeveniments clau</string>
     <string name="prefTtsWhenTitle">Respostes de Veu</string>
@@ -715,17 +703,11 @@
     <string name="introThrottleTypeSummary2">Depenent del tipus escollit, se us limitarà el nombre de reguladors individuals (1 a 6) a la pantalla.</string>
 
     <string name="introFinishTitle">Llest per usar</string>
-<<<<<<< HEAD
+
     <string name="introFinishSummary">A continuació, inicieu el servidor WiThrottle al JMRI.</string>
     <string name="introFinishSummary1">A continuació, completeu aquesta acció i seleccioneu el vostre servidor WiThrottle si és \'descobert \', o introduïu manualment l\'adreça IP i el port.</string>
     <string name="introFinishSummary2">(Es mostren a la finestra WiThrottle del JMRI).\n\nPer obtenir instruccions detallades, consulteu la pàgina \'Quant a\' del menú o visiteu la pàgina d\'inici Engine Driver a\n\'https://enginedriver.mstevetodd.com\'.</string>
     <string name="introFinishSummary3">Podeu fer canvis addicionals de l\'aparença i del comportament de l\'aplicació en el menú \'Preferències\'.</string>
-=======
-    <string name="introFinishSummary">Engine Driver ja està preparat per connectar-vos.</string>
-<!--    <string name="introFinishSummary1">A continuació, completeu aquesta introducció i seleccioneu el vostre servidor WiThrottle si \'descobert \', o introduïu manualment l\'adreça IP i el port.</string> -->
-    <string name="introFinishSummary2">Per obtenir instruccions detallades, consulteu la pàgina \'Quant a\' del menú o visiteu la pàgina d\'inici Engine Driver a\n\'https://enginedriver.mstevetodd.com\'.</string>
-    <string name="introFinishSummary3">Podeu fer canvis addicionals a l\'aparença i al comportament de l\'aplicació des del menú \'Preferències\'.</string>
->>>>>>> 151f4f06
 
     <string name="introButtonsTitle">Controls lliscants i botons de velocitat</string>
     <string name="introButtonsSummary">Trieu com controlar la velocitat dels vostres trens.</string>
@@ -733,42 +715,5 @@
     <string name="introButtonsSliderAndButtons">Control lliscant i botons\n(no és possible amb \'Botns Grans\'.)</string>
     <string name="introButtonsNoSlider">Només botons de velocitat</string>
 
-<<<<<<< HEAD
     <string name="introbackButtonPress">Torneu a iniciar l\'aplicació Engine Driver per completar el procés d\'inici.</string>
-=======
-    <string name="introbackButtonPress">Torneu a iniciar l\'aplicació Driver del motor per completar la introducció.</string>
-    <string name="consist_trail_label">locomotora plom</string>
-    <string name="prefGamepadTestEnforceTestingSimpleTitle">Prova d\'ús senzill</string>
-    <string name="prefGamepadTestEnforceTestingSimpleSummary">Única prova que pot reduir la velocitat.</string>
-    <string name="gamepadTestButtonLabelButtonLeftShoulder">espatlla esquerra</string>
-    <string name="gamepadTestButtonLabelButtonRightShoulder">espatlla dreta</string>
-    <string name="gamepadTestButtonLabelButtonLeftTrigger">gallet esquerre</string>
-    <string name="gamepadTestButtonLabelButtonRightTrigger">gallet dret</string>
-    <string name="toastNumThrottles">Elegit Tipus de pantalla de l\'accelerador no admet que molts acceleradors. La reducció de %1$s.</string>
-    <string name="prefTtsThrottleResponseTitle">En canvi Gamepad de l\'accelerador</string>
-    <string name="prefTtsThrottleResponseSummary">Quan es selecciona una acceleració diferent en el gamepad.</string>
-    <string name="toastFlashlightOffFailed">Ho sento! Hi va haver un problema d\\\'apagar la llanterna&#8230;</string>
-    <string name="cancel">Cancel · lar</string>
-    <string name="prefEsuMc2StopButtonShortPressTitle">habilitar puls.corta</string>
-    <string name="prefEsuMc2StopButtonShortPressSummary">Un \\\'a curt pressioni\\\'s \\\'atura la locomotora actualment controlada / consten. \\nEs tornar a la velocitat original quan es reprenguin les operacions.</string>
-    <string name="prefEsuMc2EndStopDirectionChangeTitle">Canviar direcció al límit final</string>
-    <string name="prefEsuMc2EndStopDirectionChangeSummary">Permetre direcció Boig a canviar quan la perilla de control en la posició-topall final en sentit antihorari.</string>
-    <string name="prefEsuMc2KnobButtonTitle">Mostra el botó de comandament desactivar</string>
-    <string name="prefEsuMc2KnobButtonSummary">Permetre que la perilla de control a ser desactivat per un botó d\'acció a la pantalla de l\'accelerador.</string>
-    <string name="EsuMc2KnobAction">Activar / Desactivar la perilla</string>
-    <string name="rosterEmpty">No s\'ha pogut trobar cap enties a la llista JMRI. Utilitza el \'Direcció DCC\' o l\'opció \'recents\' al seu lloc.</string>
-    <string name="gamepadTestDeviceName">BT:</string>
-    <string name="toastThreadedAppCantDetermineIp">No es pot determinar l\\\'adreça IP de %1$s</string>
-    <string name="toastThreadedAppNotWIFI">L\\\'ús de la xarxa %1$s, no Wi-Fi.\\nComprovi la configuració de Wi-Fi.\\n</string>
-    <string name="statusThreadedAppNotConnected">No està connectat a una xarxa. Comproveu la configuració de Wi-Fi. \\n\\nReintentant</string>
-    <string name="prefConsistFollowDefaultActionTitle">acció per defecte</string>
-    <string name="prefConsistFollowDefaultActionSummary">Què bojos a la consistirà ha de reaccionar als botons de funció si cap de les regles de sota són es troben.</string>
-    <string name="prefConsistFollowAction5Title">Acció per a la cadena 5</string>
-    <string name="prefConsistFollowAction5Summary">Quins cajuns del consisteixen han de reaccionar a les funcions trobades.</string>
-    <string name="prefKidsTimerRestartPasswordTitle">reiniciar contrasenya</string>
-    <string name="prefKidsTimerRestartPasswordSummary">Contrasenya per reiniciar el temporitzador amb la configuració actual.</string>
-    <string name="prefKidsTimerResetPasswordTitle">Reset / Desactivar contrasenya</string>
-    <string name="prefKidsTimerResetPasswordSummary">Contrasenya per restablir / desactivar la configuració del temporitzador.</string>
-
->>>>>>> 151f4f06
 </resources>