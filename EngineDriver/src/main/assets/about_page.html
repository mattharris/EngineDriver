<!DOCTYPE HTML PUBLIC "-//W3C//DTD HTML 4.01 Transitional//EN"
        "http://www.w3.org/TR/html4/loose.dtd">
<html lang="en">
<head>
    <title>Engine Driver Throttle for Android</title>
    <style type="text/css">
        p {margin-top:0;padding-left:1em;}
        h3 {margin-bottom:0;}
        dl {padding-left: 2em;}
        ul {margin-left:1em;margin-top:-1em;padding-left:0;}
        ul li {position:relative;left:1em;padding-right:1em;}​

    </style>
</head>
<body>
<h1>Engine Driver Throttle for Android</h1>
<div style="float:left;padding-right:1em;">
    <img src="file:///android_asset/engine_driver_icon.png" height="144" width="166" alt=""/>
</div>
<p><b>Latest changes for this version include:</b></p>
<ul>
<<<<<<< HEAD
    <li>Option to show a Shunting/Switching speed button (Vertical Throttle only)</li>
=======
    <li>Option to show a Shunting/Switching speed button (Vertical Throttles only)</li>
>>>>>>> 40ab8665
    <li>Fix problem in 'drop before acquire' when re-selecting the same loco</li>
    <li>Play sound and vibrate when device disconnects</li>
    <li>Remember Recent Consists and restore them from the select loco screen</li>
    <li>Added close button and roster image to roster details dialog</li>
    <li>Rework of roster name usage when an address is entered</li>
</ul>
<p><em><a
        href="https://raw.githubusercontent.com/JMRI/EngineDriver/master/changelog-and-todo-list.txt"
        target="_blank" title="View complete EngineDriver changelog">[view&nbsp;complete&nbsp;changelog]</a></em>
</p>
<p>This free application can connect to a <a
        href="http://jmri.org/help/en/package/jmri/jmrit/withrottle/UserInterface.shtml"
        target="_blank">JMRI&nbsp;WiThrottle&nbsp;Server</a> running on a computer,
    to an <a href="http://www.modelrectifier.com/category-s/332.htm" target="_blank">MRC&nbsp;Prodigy&nbsp;WiFi</a>,
    or to a <a href="http://www.digitrax.com/products/wireless/lnwi/" target="_blank">Digitrax&nbsp;LnWi</a>,
    and in turn control your locomotives and your entire model railroad.
    Speed, direction, and up to 29 DCC functions are supported for one to six locos or consists.
    You can control layout power, turnouts and routes, and display panels and other JMRI windows
    using the web views. You can also create and edit consists (software-defined).
    You can also control layout power, turnouts, routes, and access
    <a href="http://jmri.org/help/en/html/web/">JMRI&nbsp;web</a> panels and windows.</p>
<p>For more details, visit <a href="https://enginedriver.mstevetodd.com" target="_blank">[EngineDriver&nbsp;site]</a>.
    For screenshots, click <a href="https://enginedriver.mstevetodd.com/screenshots"
                              target="_blank">[here]</a>.</p>
<h3>Prerequisites (for JMRI):</h3>
<p>Verify your Android device can connect to your network via WiFi and obtain an IP address.<br/>Make
    sure you are running one of the latest versions of <a href="http://jmri.org/" target="_blank">JMRI</a>
    (2.8 works, 3.0+ works much better) on your PC, connected to your layout.&nbsp; Start up JMRI
    and verify you can use the included "Throttle" app to control a loco on your layout.</p>
<p>Start the <a
        href="http://jmri.org/help/en/package/jmri/jmrit/withrottle/UserInterface.shtml"
        target="_blank">WiThrottle Server</a> function of JMRI, located in DecoderPro under Tools,
    Throttles. It is also highly recommended that you start the <a
            href="http://jmri.org/help/en/html/web/index.shtml" target="_blank"
            title="Learn more about JMRI Web Server">JMRI&nbsp;Web&nbsp;Server</a>
    function (Tools, Start JMRI Web Server).&nbsp;
    Both of these should be added to Preferences, Start Up as well.</p>
<h3>Prerequisites (for MRC Wifi):</h3>
<p>Connect the MRC WiFi module, and verify your device can connect to its network and obtain an IP
    address.</p>
<h3>Prerequisites (for Digitrax LnWi):</h3>
<p>Connect the LnWi, and verify your device can connect to its network and obtain an IP address.</p>
<h3>Operation:</h3>
<p>On your phone, start the Engine Driver app and wait for your server's address to show up in
    "Discovered Services".</p>
<p>Click on the discovered address, or you can enter the address and port of your WiThrottle server
    directly. (Using the values shown on the WiThrottle window.)<br/>
    There is an "Auto-Connect to First WiThrottle Server?" preference you can enable if desired.
    There is also a "demo" server at jmri.mstevetodd.com, port 44444 that you can connect to for
    testing.</p>
<p>On the throttle screen, click on the "Select" loco button for each loco.<br/>On the next
    screen, choose method of selection (DCC Address entry, JMRI Roster or Recent Locos. After
    selecting a loco, you will be returned to the Throttle screen.<br/>
    Repeat using additional "Select" buttons to acquire more trains.<br/>
    Note: press and hold a roster item to see additional details from the roster.</p>
<p>Operate your loco using the slider (or volume control) (or optional arrow buttons) for speed,
    and the reverse, stop and forward buttons to control direction. <br/>
    To release all locos, just press the Back button and exit the app. This will also stop your
    locos (can be overridden in preferences).
    You can reassign the volume control by clicking on the speed indicator (the small "v" shows
    which has control).</p>
<p>To create a consist "on-the-fly", simply select additional locos for the same throttle. You will
    be prompted for the direction of each new loco relative to the existing consist.
    Direction and speed will be sent for all.
    Release will release all for that throttle.</p>
<p>Press your phone's Menu button to access screens for Turnout, Route and Power control, as well as
    adjust settings and set numerous preferences.</p>
<p>You can also "fling" left or right to jump quickly back and forth between the Throttle, Routes
    and Turnouts pages.</p>
<h3>ESU MobileControl II operation:</h3>
<p>The Engine Driver app fully supports the
    <a href="http://www.esu.eu/en/products/digital-control/mobile-control-ii/">ESU&nbsp;MobileControl&nbsp;II</a>
    Android throttle.</p>
<p>As well as being able to control speed of the selected throttle with the control knob, it's
    also possible to switch direction via the zero-position end-stop switch.</p>
<p>Up to three trains can be controlled at once - the train being operated by the control knob
    is highlighted by the small "v" in the speed indicator. Switch between operated trains by
    clicking the appropriate speed indicator. It is also possible to assign one of the device side
    buttons to switch to the next operated train - by default, the bottom-right button is assigned
    to this function.</p>
<p>When assigned to control a train, the Green LED is lit. When no trains are assigned, the Green
    LED flashes.</p>
<p>In addition, you can use the Stop button to pause the currently operated train, or to stop
    all controlled trains. A short press of the Stop button (default, less than 1/2 second) pauses
    operation of the currently controlled train. The Red LED will flash quickly to denote this.
    On a second press of the Stop button, the currently operated train will resume at the previous
    set speed. A long press of the Stop button (default, greater than 1/2 second) will stop all
    controlled trains. The Red LED will flash slowly to denote this. On a second press of the Stop
    button, all controlled trains will remain stationary and it will be possible to again control
    the currently selected train.</p>
<p>Whilst in stop mode, the on-screen speed change buttons and bar are disabled for currently
    stopped throttles. Switching between controlled throttles is also disabled.</p>
<p>It is possible to configure the device side buttons to perform various actions. The default
    assignment is as follows:</p>
<dl>
    <dt>Top-left</dt>
    <dd>Increase speed</dd>
    <dt>Bottom-left</dt>
    <dd>Decrease speed</dd>
    <dt>Top-right</dt>
    <dd>Toggle direction</dd>
    <dt>Bottom-right</dt>
    <dd>Select next throttle</dd>
</dl>
<p>These assignments can be modified via the ESU MobileControl II Options page in Preferences.</p>
<h3>Configuration:</h3>
<p>Under Preferences, there is an extensive list of options where you can customize the screens
    and actions of EngineDriver to work best with your device, your layout and your personal style.
    These include throttle layouts, fast clock display, speed step options, web views, button size,
    additional buttons, slider size and behavior, number of throttles to display,
    stop on release, allow/disallow on-the-fly consisting, autoconnect, and many more.
</p>
<p>If you have entered function labels for a roster entry in the server, these labels will be used.
    If not, you can use the Function Defaults menu option to set default labels and function numbers
    to display. Remove buttons by blanking out the labels.</p>
<p>On the JMRI computer side, check your WiThrottle preferences to insure you allow or disallow the
    control features desired.
    If you've defined your turnouts and routes in a panel, make sure to specify "user names" for
    those you'd like to see listed on your throttle.
    You can also "filter" the turnouts shown using the WiThrottle-&gt;Filter Controls option in the
    WiThrottle window. Enabling "Use eStop" is also recommended.</p>
<p>Entering roster entries, and defining routes and turnouts in JMRI will all make your Engine
    Driver throttle more powerful and easier to use (though not required).
    EngineDriver will show additional info if the JMRI Web Server is started (such as roster details
    and icon images).</p>
<h3>Development:</h3>
<p>Engine Driver is free and open source software, part of the
    <a href="http://jmri.org" target="_blank">JMRI</a> project. It is built in
    <a href="https://developer.android.com/studio/" target="_blank">Android&nbsp;Studio</a>.
    You can browse or clone the current development source code (with tags for earlier releases)
    <a href="https://github.com/JMRI/EngineDriver" target="_blank">[HERE].</a> Pull Requests
    appreciated.</p>
<hr>
<p><a href="https://enginedriver.mstevetodd.com" target="_blank">[Homepage&nbsp;for&nbsp;EngineDriver]</a>
</p>
</body>
</html><|MERGE_RESOLUTION|>--- conflicted
+++ resolved
@@ -19,11 +19,7 @@
 </div>
 <p><b>Latest changes for this version include:</b></p>
 <ul>
-<<<<<<< HEAD
-    <li>Option to show a Shunting/Switching speed button (Vertical Throttle only)</li>
-=======
     <li>Option to show a Shunting/Switching speed button (Vertical Throttles only)</li>
->>>>>>> 40ab8665
     <li>Fix problem in 'drop before acquire' when re-selecting the same loco</li>
     <li>Play sound and vibrate when device disconnects</li>
     <li>Remember Recent Consists and restore them from the select loco screen</li>
