<!DOCTYPE HTML PUBLIC "-//W3C//DTD HTML 4.01//EN" "http://www.w3.org/TR/html4/strict.dtd">
<html lang="en">
<head>
    <title>Engine Driver Throttle for Android</title>
</head>
<body>
<h1>Engine Driver Throttle for Android</h1>
<div><img src="file:///android_asset/engine_driver_icon.png" height="144" width="166"
          style="float:left;padding:0 8px 8px 0" alt=""/></div>
<<<<<<< HEAD
<p>Engine Driver version 2.19-test1 includes:<br/>
<ul>
    <li>...</li>
=======
<p>Engine Driver version 2.19 includes:<br/>
<ul>
    <li>option to change languages from the preferences screen</li>
    <li>no longer requires an accelerometer in the device to install from the Play Store (reported bug)</li>
>>>>>>> 91e8718d
</ul>
</p>
<br/><em><a
        href="https://raw.githubusercontent.com/JMRI/EngineDriver/master/changelog-and-todo-list.txt"
        target="_blank" title="View complete EngineDriver changelog">[view complete
    changelog]</a></em></p>
<p>This free application can connect to a <a
        href="http://jmri.sourceforge.net/help/en/package/jmri/jmrit/withrottle/UserInterface.shtml"
        target="_blank">JMRI WiThrottle</a> server running on a computer,
    to an <a href="http://www.modelrectifier.com/category-s/332.htm" target="_blank">MRC Prodigy WiFi</a>,
    or to a <a href="http://www.digitrax.com/products/wireless/lnwi/" target="_blank">Digitrax LnWi</a>,
    and in turn control your locomotives and your entire model railroad.
    Speed, direction, and up to 29 DCC functions are supported for one to three locos or consists.
    You can control layout power, turnouts and routes, and display panels and other JMRI windows
    using the web views.
    You can also create and edit consists (software-defined).</p>
<p>For more details, visit <a href="https://enginedriver.mstevetodd.com" target="_blank">[EngineDriver&nbsp;site]</a>.
    For screenshots, click <a href="https://enginedriver.mstevetodd.com/screenshots"
                              target="_blank">[here]</a>.</p>
<h3>Prerequisites (for JMRI):</h3>
<p>Verify your Android device can connect to your network via WiFi and obtain an IP address.<br/>Make
    sure you are running one of the latest versions of <a href="http://jmri.org/" target="_blank">JMRI</a>
    (2.8 works, 3.0+ works much better) on your PC, connected to your layout.&nbsp; Start up JMRI
    and verify you can use the included "Throttle" app to control a loco on your layout.</p>
<p>Start the <a
        href="http://jmri.sourceforge.net/help/en/package/jmri/jmrit/withrottle/UserInterface.shtml"
        target="_blank">WiThrottle</a> function of JMRI, located in DecoderPro under Tools,
    Throttles.&nbsp; It is also highly recommended that you start the <a
            href="http://jmri.sourceforge.net/help/en/html/web/index.shtml" target="_blank"
            title="Learn more about JMRI Web Server">JMRI Web Server</a>
    function (Tools, Start JMRI Web Server).&nbsp;
    Both of these should be added to Preferences, Start Up as well.</p>
<h3>Prerequisites (for MRC Wifi):</h3>
<p>Connect the MRC WiFi module, and verify your device can connect to its network and obtain an IP address.</p>
<h3>Prerequisites (for Digitrax LnWi):</h3>
<p>Connect the LnWi, and verify your device can connect to its network and obtain an IP address.</p>
<h3>Operation:</h3>
<p>On your phone, start the Engine Driver app and wait for your server's address to show up in
    "Discovered Services".&nbsp;</p>
<p>Click on the discovered address, or you can enter the address and port of your WiThrottle server
    directly. (Using the values shown on the WiThrottle window.)<br/>
    There is an "Auto-Connect to First WiThrottle Server?" preference you can enable if desired.
    There is also a "demo" server at jmri.mstevetodd.com, port 44444 that you can connect to for
    testing.</p>
<p>On the throttle screen, click on the "Press to Select" loco button for each loco.<br/>On the next
    screen, click on a loco from the roster list,
    or enter the loco address (verify short or long), and press "Acquire". You will be returned to
    the Throttle screen.<br/>
    Repeat using 2nd and 3rd "Press to Select" buttons to acquire a 2nd or 3rd train.<br/>
    Note: press and hold a roster item to see additional details from the roster.</p>
<p>Operate your loco using the slider (or volume control) (or arrow buttons) for speed, and the
    reverse, stop and forward buttons to control direction. <br/>
    To release all locos, just press the Back button and exit the app. This will also stop your
    locos (can be overridden in preferences).
    You can reassign the volume control by clicking on the speed indicator (the small "v" shows
    which has control).</p>
<p>To create a consist "on-the-fly", simply select additional locos for the same throttle. You will
    be prompted for the direction of each new loco relative to the existing consist.
    Direction and speed will be sent for all.
    Release will release all for that throttle.</p>
<p>Press your phone's Menu button to access screens for Turnout, Route and Power control, as well as
    adjust settings and set numerous preferences.</p>
<p>You can also "fling" left or right to jump quickly back and forth between the Throttle, Routes
    and Turnouts pages.</p>
<h3>ESU MobileControl II operation:</h3>
<p>The Engine Driver app fully supports the
    <a href="http://www.esu.eu/en/products/digital-control/mobile-control-ii/">ESU MobileControl II</a>
    Android throttle.</p>
<p>As well as being able to control speed of the selected throttle with the control knob, it's
    also possible to switch direction via the zero-position end-stop switch.</p>
<p>Up to three trains can be controlled at once - the train being operated by the control knob
    is highlighted by the small "v" in the speed indicator. Switch between operated trains by
    clicking the appropriate speed indicator. It is also possible to assign one of the device side
    buttons to switch to the next operated train - by default, the bottom-right button is assigned
    to this function.</p>
<p>When assigned to control a train, the Green LED is lit. When no trains are assigned, the Green
    LED flashes.</p>
<p>In addition, you can use the Stop button to pause the currently operated train, or to stop
    all controlled trains. A short press of the Stop button (default, less than 1/2 second) pauses
    operation of the currently controlled train. The Red LED will flash quickly to denote this.
    On a second press of the Stop button, the currently operated train will resume at the previous
    set speed. A long press of the Stop button (default, greater than 1/2 second) will stop all
    controlled trains. The Red LED will flash slowly to denote this. On a second press of the Stop
    button, all controlled trains will remain stationary and it will be possible to again control
    the currently selected train.</p>
<p>Whilst in stop mode, the on-screen speed change buttons and bar are disabled for currently
    stopped throttles. Switching between controlled throttles is also disabled.</p>
<p>It is possible to configure the device side buttons to perform various actions. The default
    assignment is as follows:</p>
    <dl>
        <dt>Top-left</dt><dd>Increase speed</dd>
        <dt>Bottom-left</dt><dd>Decrease speed</dd>
        <dt>Top-right</dt><dd>Toggle direction</dd>
        <dt>Bottom-right</dt><dd>Select next throttle</dd>
    </dl>
<p>These assignments can be modified via the ESU MobileControl II Options page in Preferences.</p>
<h3>Configuration:</h3>
<p>Under Preferences, there is an extensive list of options where you can customize the screens
    and actions of EngineDriver to work best with your device, your layout and your personal style.
    These include fast clock display, speed step options, web views, button size, additional
    buttons,
    slider size and behavior, number of throttles to display,
    stop on release, allow/disallow on-the-fly consisting, autoconnect, and many more.
</p>
<p>If you have entered function labels for a roster entry in the server, these labels will be used.
    If not, you can use the Function Defaults menu option to set default labels and function numbers
    to display.&nbsp; Remove buttons by blanking out the labels.&nbsp; </p>
<p>On the JMRI computer side, check your WiThrottle preferences to insure you allow or disallow the
    control features desired.&nbsp;
    If you've defined your turnouts and routes in a panel, make sure to specify "user names" for
    those you'd like to see listed on your throttle.&nbsp;
    You can also "filter" the turnouts shown using the WiThrottle-&gt;Filter Controls option in the
    WiThrottle window.&nbsp;
    Turning on "Use eStop" and "Use fixed port#" are also recommended.</p>
<p>Entering roster entries, and defining routes and turnouts in JMRI will all make your Engine
    Driver throttle more powerful and easier to use (though not required).&nbsp;
    EngineDriver will show additional info if the JMRI Web Server is started (such as roster details
    and icon images).</p>
<p>You can browse the current development source code (with tags for earlier releases)
    <a href="https://github.com/JMRI/JMRI" target="_blank">[HERE].</a></p>
<p><a href="https://enginedriver.mstevetodd.com" target="_blank">[Homepage for EngineDriver]</a></p>
</body>
</html><|MERGE_RESOLUTION|>--- conflicted
+++ resolved
@@ -7,16 +7,10 @@
 <h1>Engine Driver Throttle for Android</h1>
 <div><img src="file:///android_asset/engine_driver_icon.png" height="144" width="166"
           style="float:left;padding:0 8px 8px 0" alt=""/></div>
-<<<<<<< HEAD
-<p>Engine Driver version 2.19-test1 includes:<br/>
-<ul>
-    <li>...</li>
-=======
 <p>Engine Driver version 2.19 includes:<br/>
 <ul>
     <li>option to change languages from the preferences screen</li>
     <li>no longer requires an accelerometer in the device to install from the Play Store (reported bug)</li>
->>>>>>> 91e8718d
 </ul>
 </p>
 <br/><em><a
