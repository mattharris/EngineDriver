--- conflicted
+++ resolved
@@ -11,12 +11,8 @@
 <ul>
     <li>prevent some crashes reported to Google Play</li>
     <li>option to hide the example server</li>
-<<<<<<< HEAD
-    <li>option for the volume keys to follow the last touched throttle</li>
-=======
     <li>option for the volume keys to foloow the last touched throttle</li>
     <li>Fix issue with ESU Mobile Control II knob position not updating on EStop</li>
->>>>>>> f87e1c98
 </ul>
 </p>
 <br/><em><a
