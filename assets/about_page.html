<!DOCTYPE HTML PUBLIC "-//W3C//DTD HTML 4.01//EN" "http://www.w3.org/TR/html4/strict.dtd">
<html lang="en">
<head>
    <title>Engine Driver Throttle for Android</title>
</head>
<body>
<h1>Engine Driver Throttle for Android</h1>
<div><img src="file:///android_asset/engine_driver_icon.png" height="144" width="166"
          style="float:left;padding:0 8px 8px 0" alt=""/></div>
<<<<<<< HEAD
<p>Engine Driver version 2.19-mult_throttle_2 includes:<br/>
=======
<p>Latest changes for this version include:<br/>
>>>>>>> 33580d65
<ul>
    <li>New flashlight button option for devices with on-board camera flash. Needs Camera permission for this.</li>
    <li>require WiThrottle v2.0</li>
    <li>major throttle change from T/S/G to array</li>
    <li>prevent some crashes reported to Play Store</li>
</ul>
</p>
<p><em><a
        href="https://raw.githubusercontent.com/JMRI/EngineDriver/master/changelog-and-todo-list.txt"
        target="_blank" title="View complete EngineDriver changelog">[view complete
    changelog]</a></em></p>
<p>This free application can connect to a <a
        href="http://jmri.sourceforge.net/help/en/package/jmri/jmrit/withrottle/UserInterface.shtml"
        target="_blank">JMRI WiThrottle</a> server running on a computer,
    to an <a href="http://www.modelrectifier.com/category-s/332.htm" target="_blank">MRC Prodigy WiFi</a>,
    or to a <a href="http://www.digitrax.com/products/wireless/lnwi/" target="_blank">Digitrax LnWi</a>,
    and in turn control your locomotives and your entire model railroad.
    Speed, direction, and up to 29 DCC functions are supported for one to three locos or consists.
    You can control layout power, turnouts and routes, and display panels and other JMRI windows
    using the web views.
    You can also create and edit consists (software-defined).</p>
<p>For more details, visit <a href="https://enginedriver.mstevetodd.com" target="_blank">[EngineDriver&nbsp;site]</a>.
    For screenshots, click <a href="https://enginedriver.mstevetodd.com/screenshots"
                              target="_blank">[here]</a>.</p>
<h3>Prerequisites (for JMRI):</h3>
<p>Verify your Android device can connect to your network via WiFi and obtain an IP address.<br/>Make
    sure you are running one of the latest versions of <a href="http://jmri.org/" target="_blank">JMRI</a>
    (2.8 works, 4.11.5+ works much better) on your PC, connected to your layout.&nbsp; Start up JMRI
    and verify you can use the included "Throttle" app to control a loco on your layout.</p>
<p>Start the <a
        href="http://jmri.sourceforge.net/help/en/package/jmri/jmrit/withrottle/UserInterface.shtml"
        target="_blank">WiThrottle</a> function of JMRI, located in DecoderPro under Tools,
    Throttles.&nbsp; It is also highly recommended that you start the <a
            href="http://jmri.sourceforge.net/help/en/html/web/index.shtml" target="_blank"
            title="Learn more about JMRI Web Server">JMRI Web Server</a>
    function (Tools, Start JMRI Web Server).&nbsp;
    Both of these should be added to Preferences, Start Up as well.</p>
<h3>Prerequisites (for MRC Wifi):</h3>
<p>Connect the MRC WiFi module, and verify your device can connect to its network and obtain an IP address.</p>
<h3>Prerequisites (for Digitrax LnWi):</h3>
<p>Connect the LnWi, and verify your device can connect to its network and obtain an IP address.</p>
<h3>Operation:</h3>
<p>On your phone, start the Engine Driver app and wait for your server's address to show up in
    "Discovered Services".&nbsp;</p>
<p>Click on the discovered address, or you can enter the address and port of your WiThrottle server
    directly. (Using the values shown on the WiThrottle window.)<br/>
    There is an "Auto-Connect to First WiThrottle Server?" preference you can enable if desired.
    There is also a "demo" server at jmri.mstevetodd.com, port 44444 that you can connect to for
    testing.</p>
<p>On the throttle screen, click on the "Press to Select" loco button for each loco.<br/>On the next
    screen, click on a loco from the roster list,
    or enter the loco address (verify short or long), and press "Acquire". You will be returned to
    the Throttle screen.<br/>
    Repeat using 2nd and 3rd "Press to Select" buttons to acquire a 2nd or 3rd train.<br/>
    Note: press and hold a roster item to see additional details from the roster.</p>
<p>Operate your loco using the slider (or volume control) (or arrow buttons) for speed, and the
    reverse, stop and forward buttons to control direction. <br/>
    To release all locos, just press the Back button and exit the app. This will also stop your
    locos (can be overridden in preferences).
    You can reassign the volume control by clicking on the speed indicator (the small "v" shows
    which has control).</p>
<p>To create a consist "on-the-fly", simply select additional locos for the same throttle. You will
    be prompted for the direction of each new loco relative to the existing consist.
    Direction and speed will be sent for all.
    Release will release all for that throttle.</p>
<p>Press your phone's Menu button to access screens for Turnout, Route and Power control, as well as
    adjust settings and set numerous preferences.</p>
<p>You can also "fling" left or right to jump quickly back and forth between the Throttle, Routes
    and Turnouts pages.</p>
<h3>ESU MobileControl II operation:</h3>
<p>The Engine Driver app fully supports the
    <a href="http://www.esu.eu/en/products/digital-control/mobile-control-ii/">ESU MobileControl II</a>
    Android throttle.</p>
<p>As well as being able to control speed of the selected throttle with the control knob, it's
    also possible to switch direction via the zero-position end-stop switch.</p>
<p>Up to three trains can be controlled at once - the train being operated by the control knob
    is highlighted by the small "v" in the speed indicator. Switch between operated trains by
    clicking the appropriate speed indicator. It is also possible to assign one of the device side
    buttons to switch to the next operated train - by default, the bottom-right button is assigned
    to this function.</p>
<p>When assigned to control a train, the Green LED is lit. When no trains are assigned, the Green
    LED flashes.</p>
<p>In addition, you can use the Stop button to pause the currently operated train, or to stop
    all controlled trains. A short press of the Stop button (default, less than 1/2 second) pauses
    operation of the currently controlled train. The Red LED will flash quickly to denote this.
    On a second press of the Stop button, the currently operated train will resume at the previous
    set speed. A long press of the Stop button (default, greater than 1/2 second) will stop all
    controlled trains. The Red LED will flash slowly to denote this. On a second press of the Stop
    button, all controlled trains will remain stationary and it will be possible to again control
    the currently selected train.</p>
<p>Whilst in stop mode, the on-screen speed change buttons and bar are disabled for currently
    stopped throttles. Switching between controlled throttles is also disabled.</p>
<p>It is possible to configure the device side buttons to perform various actions. The default
    assignment is as follows:</p>
    <dl>
        <dt>Top-left</dt><dd>Increase speed</dd>
        <dt>Bottom-left</dt><dd>Decrease speed</dd>
        <dt>Top-right</dt><dd>Toggle direction</dd>
        <dt>Bottom-right</dt><dd>Select next throttle</dd>
    </dl>
<p>These assignments can be modified via the ESU MobileControl II Options page in Preferences.</p>
<h3>Configuration:</h3>
<p>Under Preferences, there is an extensive list of options where you can customize the screens
    and actions of EngineDriver to work best with your device, your layout and your personal style.
    These include fast clock display, speed step options, web views, button size, additional
    buttons,
    slider size and behavior, number of throttles to display,
    stop on release, allow/disallow on-the-fly consisting, autoconnect, and many more.
</p>
<p>If you have entered function labels for a roster entry in the server, these labels will be used.
    If not, you can use the Function Defaults menu option to set default labels and function numbers
    to display.&nbsp; Remove buttons by blanking out the labels.&nbsp; </p>
<p>On the JMRI computer side, check your WiThrottle preferences to insure you allow or disallow the
    control features desired.&nbsp;
    If you've defined your turnouts and routes in a panel, make sure to specify "user names" for
    those you'd like to see listed on your throttle.&nbsp;
    You can also "filter" the turnouts shown using the WiThrottle-&gt;Filter Controls option in the
    WiThrottle window.&nbsp;
    Turning on "Use eStop" and "Use fixed port#" are also recommended.</p>
<p>Entering roster entries, and defining routes and turnouts in JMRI will all make your Engine
    Driver throttle more powerful and easier to use (though not required).&nbsp;
    EngineDriver will show additional info if the JMRI Web Server is started (such as roster details
    and icon images).</p>
<p>You can browse the current development source code (with tags for earlier releases)
    <a href="https://github.com/JMRI/JMRI" target="_blank">[HERE].</a></p>
<p><a href="https://enginedriver.mstevetodd.com" target="_blank">[Homepage for EngineDriver]</a></p>
</body>
</html><|MERGE_RESOLUTION|>--- conflicted
+++ resolved
@@ -7,11 +7,8 @@
 <h1>Engine Driver Throttle for Android</h1>
 <div><img src="file:///android_asset/engine_driver_icon.png" height="144" width="166"
           style="float:left;padding:0 8px 8px 0" alt=""/></div>
-<<<<<<< HEAD
 <p>Engine Driver version 2.19-mult_throttle_2 includes:<br/>
-=======
 <p>Latest changes for this version include:<br/>
->>>>>>> 33580d65
 <ul>
     <li>New flashlight button option for devices with on-board camera flash. Needs Camera permission for this.</li>
     <li>require WiThrottle v2.0</li>
@@ -39,7 +36,7 @@
 <h3>Prerequisites (for JMRI):</h3>
 <p>Verify your Android device can connect to your network via WiFi and obtain an IP address.<br/>Make
     sure you are running one of the latest versions of <a href="http://jmri.org/" target="_blank">JMRI</a>
-    (2.8 works, 4.11.5+ works much better) on your PC, connected to your layout.&nbsp; Start up JMRI
+    (2.8 works, 3.0+ works much better) on your PC, connected to your layout.&nbsp; Start up JMRI
     and verify you can use the included "Throttle" app to control a loco on your layout.</p>
 <p>Start the <a
         href="http://jmri.sourceforge.net/help/en/package/jmri/jmrit/withrottle/UserInterface.shtml"
