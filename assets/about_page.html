<!DOCTYPE HTML PUBLIC "-//W3C//DTD HTML 4.01//EN" "http://www.w3.org/TR/html4/strict.dtd">
<html lang="en">
<head>
    <title>Engine Driver Throttle for Android</title>
</head>
<body>
<h1>Engine Driver Throttle for Android</h1>
<div><img src="file:///android_asset/engine_driver_icon.png" height="144" width="166"
          style="float:left;padding:0 8px 8px 0" alt=""/></div>
<p>Engine Driver version 2.17-test1 includes:<br/>
<ul>
<<<<<<< HEAD
    <li>numerous Gamepad-related improvements</li>
    <li>Individually control lights in consist</li>
    <li>New swipe-up Prefs to dim and lock</li>
    <li>Export/Import/Reset Shared Preferences</li>
    <li>Preference grouping</li>
    <li>Avoid a few crashes reported to Play Store</li>
    <li>Add support for ESU MobileControl II throttle</li>
=======
    <li></li>
>>>>>>> e86a1ca7
</ul>
</p>
<br/><em><a
        href="https://raw.githubusercontent.com/JMRI/EngineDriver/master/changelog-and-todo-list.txt"
        target="_blank" title="View complete EngineDriver changelog">[view complete
    changelog]</a></em></p>
<p>This free application can connect to a <a
        href="http://jmri.sourceforge.net/help/en/package/jmri/jmrit/withrottle/UserInterface.shtml"
        target="_blank">JMRI WiThrottle</a> server running on a computer,
    to an <a href="http://www.modelrectifier.com/category-s/332.htm" target="_blank">MRC Prodigy WiFi</a>,
    or to a <a href="http://www.digitrax.com/products/wireless/lnwi/" target="_blank">Digitrax LnWi</a>,
    and in turn control your locomotives and your entire model railroad.
    Speed, direction, and up to 29 DCC functions are supported for one to three locos or consists.
    You can control layout power, turnouts and routes, and display panels and other JMRI windows
    using the web views.
    You can also create and edit consists (software-defined).</p>
<p>For more details, visit <a href="https://enginedriver.mstevetodd.com" target="_blank">[EngineDriver&nbsp;site]</a>.
    For screenshots, click <a href="https://enginedriver.mstevetodd.com/screenshots"
                              target="_blank">[here]</a>.</p>
<h3>Prerequisites (for JMRI):</h3>
<p>Verify your Android device can connect to your network via WiFi and obtain an IP address.<br/>Make
    sure you are running one of the latest versions of <a href="http://jmri.org/" target="_blank">JMRI</a>
    (2.8 works, 3.0+ works much better) on your PC, connected to your layout.&nbsp; Start up JMRI
    and verify you can use the included "Throttle" app to control a loco on your layout.</p>
<p>Start the <a
        href="http://jmri.sourceforge.net/help/en/package/jmri/jmrit/withrottle/UserInterface.shtml"
        target="_blank">WiThrottle</a> function of JMRI, located in DecoderPro under Tools,
    Throttles.&nbsp; It is also highly recommended that you start the <a
            href="http://jmri.sourceforge.net/help/en/html/web/index.shtml" target="_blank"
            title="Learn more about JMRI Web Server">JMRI Web Server</a>
    function (Tools, Start JMRI Web Server).&nbsp;
    Both of these should be added to Preferences, Start Up as well.</p>
<h3>Prerequisites (for MRC Wifi):</h3>
<p>Connect the MRC WiFi module, and verify your device can connect to its network and obtain an IP address.</p>
<h3>Prerequisites (for Digitrax LnWi):</h3>
<p>Connect the LnWi, and verify your device can connect to its network and obtain an IP address.</p>
<h3>Operation:</h3>
<p>On your phone, start the Engine Driver app and wait for your server's address to show up in
    "Discovered Services".&nbsp;</p>
<p>Click on the discovered address, or you can enter the address and port of your WiThrottle server
    directly. (Using the values shown on the WiThrottle window.)<br/>
    There is an "Auto-Connect to First WiThrottle Server?" preference you can enable if desired.
    There is also a "demo" server at jmri.mstevetodd.com, port 44444 that you can connect to for
    testing.</p>
<p>On the throttle screen, click on the "Press to Select" loco button for each loco.<br/>On the next
    screen, click on a loco from the roster list,
    or enter the loco address (verify short or long), and press "Acquire". You will be returned to
    the Throttle screen.<br/>
    Repeat using 2nd and 3rd "Press to Select" buttons to acquire a 2nd or 3rd train.<br/>
    Note: press and hold a roster item to see additional details from the roster.</p>
<p>Operate your loco using the slider (or volume control) (or arrow buttons) for speed, and the
    reverse, stop and forward buttons to control direction. <br/>
    To release all locos, just press the Back button and exit the app. This will also stop your
    locos (can be overridden in preferences).
    You can reassign the volume control by clicking on the speed indicator (the small "v" shows
    which has control).</p>
<p>To create a consist "on-the-fly", simply select additional locos for the same throttle. You will
    be prompted for the direction of each new loco relative to the existing consist.
    Direction and speed will be sent for all.
    Release will release all for that throttle.</p>
<p>Press your phone's Menu button to access screens for Turnout, Route and Power control, as well as
    adjust settings and set numerous preferences.</p>
<p>You can also "fling" left or right to jump quickly back and forth between the Throttle, Routes
    and Turnouts pages.</p>
<h3>ESU MobileControl II operation:</h3>
<p>The Engine Driver app fully supports the
    <a href="http://www.esu.eu/en/products/digital-control/mobile-control-ii/">ESU MobileControl II</a>
    Android throttle.</p>
<p>As well as being able to control speed of the selected throttle with the control knob, it's
    also possible to switch direction via the zero-position end-stop switch.</p>
<p>Up to three trains can be controlled at once - the train being operated by the control knob
    is highlighted by the small "v" in the speed indicator. Switch between operated trains by
    clicking the appropriate speed indicator. It is also possible to assign one of the device side
    buttons to switch to the next operated train - by default, the bottom-right button is assigned
    to this function.</p>
<p>When assigned to control a train, the Green LED is lit. When no trains are assigned, the Green
    LED flashes.</p>
<p>In addition, you can use the Stop button to pause the currently operated train, or to stop
    all controlled trains. A short press of the Stop button (default, less than 1/2 second) pauses
    operation of the currently controlled train. The Red LED will flash quickly to denote this.
    On a second press of the Stop button, the currently operated train will resume at the previous
    set speed. A long press of the Stop button (default, greater than 1/2 second) will stop all
    controlled trains. The Red LED will flash slowly to denote this. On a second press of the Stop
    button, all controlled trains will remain stationary and it will be possible to again control
    the currently selected train.
</p>
<p>It is possible to configure the device side buttons to perform various actions. The default
    assignment is as follows:
    <dl>
        <dt>Top-left</dt><dd>Increase speed</dd>
        <dt>Bottom-left</dt><dd>Decrease speed</dd>
        <dt>Top-right</dt><dd>Toggle direction</dd>
        <dt>Bottom-right</dt><dd>Select next throttle</dd>
    </dl>
    These assignments can be modified via the ESU MobileControl II Options page in Preferences.
</p>
<h3>Configuration:</h3>
<p>Under Preferences, there is an extensive list of options where you can customize the screens
    and actions of EngineDriver to work best with your device, your layout and your personal style.
    These include fast clock display, speed step options, web views, button size, additional
    buttons,
    slider size and behavior, number of throttles to display,
    stop on release, allow/disallow on-the-fly consisting, autoconnect, and many more.
</p>
<p>If you have entered function labels for a roster entry in the server, these labels will be used.
    If not, you can use the Function Defaults menu option to set default labels and function numbers
    to display.&nbsp; Remove buttons by blanking out the labels.&nbsp; </p>
<p>On the JMRI computer side, check your WiThrottle preferences to insure you allow or disallow the
    control features desired.&nbsp;
    If you've defined your turnouts and routes in a panel, make sure to specify "user names" for
    those you'd like to see listed on your throttle.&nbsp;
    You can also "filter" the turnouts shown using the WiThrottle-&gt;Filter Controls option in the
    WiThrottle window.&nbsp;
    Turning on "Use eStop" and "Use fixed port#" are also recommended.</p>
<p>Entering roster entries, and defining routes and turnouts in JMRI will all make your Engine
    Driver throttle more powerful and easier to use (though not required).&nbsp;
    EngineDriver will show additional info if the JMRI Web Server is started (such as roster details
    and icon images).</p>
<p>You can browse the current development source code (with tags for earlier releases)
    <a href="https://github.com/JMRI/JMRI" target="_blank">[HERE].</a></p>
<p><a href="https://enginedriver.mstevetodd.com" target="_blank">[Homepage for EngineDriver]</a></p>
</body>
</html><|MERGE_RESOLUTION|>--- conflicted
+++ resolved
@@ -9,17 +9,7 @@
           style="float:left;padding:0 8px 8px 0" alt=""/></div>
 <p>Engine Driver version 2.17-test1 includes:<br/>
 <ul>
-<<<<<<< HEAD
-    <li>numerous Gamepad-related improvements</li>
-    <li>Individually control lights in consist</li>
-    <li>New swipe-up Prefs to dim and lock</li>
-    <li>Export/Import/Reset Shared Preferences</li>
-    <li>Preference grouping</li>
-    <li>Avoid a few crashes reported to Play Store</li>
     <li>Add support for ESU MobileControl II throttle</li>
-=======
-    <li></li>
->>>>>>> e86a1ca7
 </ul>
 </p>
 <br/><em><a
